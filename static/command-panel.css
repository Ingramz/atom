.command-panel {
  position: absolute;
  bottom: 0;
  width: 100%;
  background: #515151;
  padding: 3px;
<<<<<<< HEAD
=======
  -webkit-transition: background 200ms ease-out;

  display: -webkit-box;
}

.command-panel.error {
  background: #991212;
>>>>>>> 77baa7be
}

.command-panel .prompt {
  color: white;
  font-weight: bold;
  padding: .2em;
}<|MERGE_RESOLUTION|>--- conflicted
+++ resolved
@@ -4,16 +4,7 @@
   width: 100%;
   background: #515151;
   padding: 3px;
-<<<<<<< HEAD
-=======
-  -webkit-transition: background 200ms ease-out;
-
   display: -webkit-box;
-}
-
-.command-panel.error {
-  background: #991212;
->>>>>>> 77baa7be
 }
 
 .command-panel .prompt {
