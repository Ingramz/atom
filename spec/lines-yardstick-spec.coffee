LinesYardstick = require '../src/lines-yardstick'
LineTopIndex = require '../src/linear-line-top-index'
{toArray} = require 'underscore-plus'

describe "LinesYardstick", ->
  [editor, mockLineNodesProvider, createdLineNodes, linesYardstick, buildLineNode] = []

  beforeEach ->
    waitsForPromise ->
      atom.packages.activatePackage('language-javascript')

    waitsForPromise ->
      atom.workspace.open('sample.js').then (o) -> editor = o

    runs ->
      createdLineNodes = []
      availableScreenRows = {}
      screenRowsToMeasure = []

      buildLineNode = (screenRow) ->
        tokenizedLine = editor.tokenizedLineForScreenRow(screenRow)
        iterator = tokenizedLine.getTokenIterator()
        lineNode = document.createElement("div")
        lineNode.style.whiteSpace = "pre"
        while iterator.next()
          span = document.createElement("span")
          span.className = iterator.getScopes().join(' ').replace(/\.+/g, ' ')
          span.textContent = iterator.getText()
          lineNode.appendChild(span)

        jasmine.attachToDOM(lineNode)
        createdLineNodes.push(lineNode)
        lineNode

      mockLineNodesProvider =
        lineNodeForLineIdAndScreenRow: (lineId, screenRow) ->
          buildLineNode(screenRow)

        textNodesForLineIdAndScreenRow: (lineId, screenRow) ->
          lineNode = @lineNodeForLineIdAndScreenRow(lineId, screenRow)
          iterator = document.createNodeIterator(lineNode, NodeFilter.SHOW_TEXT)
          textNodes = []
          while textNode = iterator.nextNode()
            textNodes.push(textNode)
          textNodes

      editor.setLineHeightInPixels(14)
<<<<<<< HEAD
      lineTopIndex = new LineTopIndex({
        maxRow: editor.getScreenLineCount(),
        defaultLineHeight: editor.getLineHeightInPixels()
      })
      linesYardstick = new LinesYardstick(editor, mockPresenter, mockLineNodesProvider, lineTopIndex, atom.grammars)
=======
      linesYardstick = new LinesYardstick(editor, mockLineNodesProvider, atom.grammars)
>>>>>>> 329d7f46

  afterEach ->
    lineNode.remove() for lineNode in createdLineNodes
    atom.themes.removeStylesheet('test')

  describe "::pixelPositionForScreenPosition(screenPosition)", ->
    it "converts screen positions to pixel positions", ->
      atom.styles.addStyleSheet """
      * {
        font-size: 12px;
        font-family: monospace;
      }
      .function {
        font-size: 16px
      }
      """

      expect(linesYardstick.pixelPositionForScreenPosition([0, 0])).toEqual({left: 0, top: 0})
      expect(linesYardstick.pixelPositionForScreenPosition([0, 1])).toEqual({left: 7, top: 0})
      expect(linesYardstick.pixelPositionForScreenPosition([0, 5])).toEqual({left: 37.78125, top: 0})
      expect(linesYardstick.pixelPositionForScreenPosition([1, 6])).toEqual({left: 43.171875, top: 14})
      expect(linesYardstick.pixelPositionForScreenPosition([1, 9])).toEqual({left: 72.171875, top: 14})
      expect(linesYardstick.pixelPositionForScreenPosition([2, Infinity])).toEqual({left: 287.859375, top: 28})

    it "reuses already computed pixel positions unless it is invalidated", ->
      atom.styles.addStyleSheet """
      * {
        font-size: 16px;
        font-family: monospace;
      }
      """

      expect(linesYardstick.pixelPositionForScreenPosition([1, 2])).toEqual({left: 19.203125, top: 14})
      expect(linesYardstick.pixelPositionForScreenPosition([2, 6])).toEqual({left: 57.609375, top: 28})
      expect(linesYardstick.pixelPositionForScreenPosition([5, 10])).toEqual({left: 95.609375, top: 70})

      atom.styles.addStyleSheet """
      * {
        font-size: 20px;
      }
      """

      expect(linesYardstick.pixelPositionForScreenPosition([1, 2])).toEqual({left: 19.203125, top: 14})
      expect(linesYardstick.pixelPositionForScreenPosition([2, 6])).toEqual({left: 57.609375, top: 28})
      expect(linesYardstick.pixelPositionForScreenPosition([5, 10])).toEqual({left: 95.609375, top: 70})

      linesYardstick.invalidateCache()

      expect(linesYardstick.pixelPositionForScreenPosition([1, 2])).toEqual({left: 24, top: 14})
      expect(linesYardstick.pixelPositionForScreenPosition([2, 6])).toEqual({left: 72, top: 28})
      expect(linesYardstick.pixelPositionForScreenPosition([5, 10])).toEqual({left: 120, top: 70})

    it "correctly handles RTL characters", ->
      atom.styles.addStyleSheet """
      * {
        font-size: 14px;
        font-family: monospace;
      }
      """

      editor.setText("السلام عليكم")
      expect(linesYardstick.pixelPositionForScreenPosition([0, 0]).left).toBe 0
      expect(linesYardstick.pixelPositionForScreenPosition([0, 1]).left).toBe 8
      expect(linesYardstick.pixelPositionForScreenPosition([0, 2]).left).toBe 16
      expect(linesYardstick.pixelPositionForScreenPosition([0, 5]).left).toBe 33
      expect(linesYardstick.pixelPositionForScreenPosition([0, 7]).left).toBe 50
      expect(linesYardstick.pixelPositionForScreenPosition([0, 9]).left).toBe 67
      expect(linesYardstick.pixelPositionForScreenPosition([0, 11]).left).toBe 84

    it "doesn't report a width greater than 0 when the character to measure is at the beginning of a text node", ->
      # This spec documents what seems to be a bug in Chromium, because we'd
      # expect that Range(0, 0).getBoundingClientRect().width to always be zero.
      atom.styles.addStyleSheet """
      * {
        font-size: 11px;
        font-family: monospace;
      }
      """

      text = "    \\vec{w}_j^r(\\text{new}) &= \\vec{w}_j^r(\\text{old}) + \\Delta\\vec{w}_j^r, \\\\"
      buildLineNode = (screenRow) ->
        lineNode = document.createElement("div")
        lineNode.style.whiteSpace = "pre"
        # We couldn't reproduce the problem with a simple string, so we're
        # attaching the full one that comes from a bug report.
        lineNode.innerHTML = '<span><span>  </span><span>  </span><span><span>\\</span>vec</span><span><span>{</span>w<span>}</span></span>_j^r(<span><span>\\</span>text</span><span><span>{</span>new<span>}</span></span>) &amp;= <span><span>\\</span>vec</span><span><span>{</span>w<span>}</span></span>_j^r(<span><span>\\</span>text</span><span><span>{</span>old<span>}</span></span>) + <span><span>\\</span>Delta</span><span><span>\\</span>vec</span><span><span>{</span>w<span>}</span></span>_j^r, <span>\\\\</span></span>'
        jasmine.attachToDOM(lineNode)
        createdLineNodes.push(lineNode)
        lineNode

      editor.setText(text)

      expect(linesYardstick.pixelPositionForScreenPosition([0, 35]).left).toBe 230.90625
      expect(linesYardstick.pixelPositionForScreenPosition([0, 36]).left).toBe 237.5
      expect(linesYardstick.pixelPositionForScreenPosition([0, 37]).left).toBe 244.09375

    describe "::screenPositionForPixelPosition(pixelPosition)", ->
      it "converts pixel positions to screen positions", ->
        atom.styles.addStyleSheet """
        * {
          font-size: 12px;
          font-family: monospace;
        }
        .function {
          font-size: 16px
        }
        """

        expect(linesYardstick.screenPositionForPixelPosition({top: 0, left: 12.5})).toEqual([0, 2])
        expect(linesYardstick.screenPositionForPixelPosition({top: 14, left: 18.8})).toEqual([1, 3])
        expect(linesYardstick.screenPositionForPixelPosition({top: 28, left: 100})).toEqual([2, 14])
        expect(linesYardstick.screenPositionForPixelPosition({top: 32, left: 24.3})).toEqual([2, 3])
        expect(linesYardstick.screenPositionForPixelPosition({top: 46, left: 66.5})).toEqual([3, 9])
        expect(linesYardstick.screenPositionForPixelPosition({top: 80, left: 99.9})).toEqual([5, 14])
        expect(linesYardstick.screenPositionForPixelPosition({top: 80, left: 224.2365234375})).toEqual([5, 29])
        expect(linesYardstick.screenPositionForPixelPosition({top: 80, left: 225})).toEqual([5, 30])

      it "clips pixel positions above buffer start", ->
        expect(linesYardstick.screenPositionForPixelPosition(top: -Infinity, left: -Infinity)).toEqual [0, 0]
        expect(linesYardstick.screenPositionForPixelPosition(top: -Infinity, left: Infinity)).toEqual [0, 0]
        expect(linesYardstick.screenPositionForPixelPosition(top: -1, left: Infinity)).toEqual [0, 0]
        expect(linesYardstick.screenPositionForPixelPosition(top: 0, left: Infinity)).toEqual [0, 29]

      it "clips pixel positions below buffer end", ->
        expect(linesYardstick.screenPositionForPixelPosition(top: Infinity, left: -Infinity)).toEqual [12, 2]
        expect(linesYardstick.screenPositionForPixelPosition(top: Infinity, left: Infinity)).toEqual [12, 2]
        expect(linesYardstick.screenPositionForPixelPosition(top: (editor.getLastScreenRow() + 1) * 14, left: 0)).toEqual [12, 2]
        expect(linesYardstick.screenPositionForPixelPosition(top: editor.getLastScreenRow() * 14, left: 0)).toEqual [12, 0]<|MERGE_RESOLUTION|>--- conflicted
+++ resolved
@@ -45,15 +45,11 @@
           textNodes
 
       editor.setLineHeightInPixels(14)
-<<<<<<< HEAD
       lineTopIndex = new LineTopIndex({
         maxRow: editor.getScreenLineCount(),
         defaultLineHeight: editor.getLineHeightInPixels()
       })
-      linesYardstick = new LinesYardstick(editor, mockPresenter, mockLineNodesProvider, lineTopIndex, atom.grammars)
-=======
-      linesYardstick = new LinesYardstick(editor, mockLineNodesProvider, atom.grammars)
->>>>>>> 329d7f46
+      linesYardstick = new LinesYardstick(editor, mockLineNodesProvider, lineTopIndex, atom.grammars)
 
   afterEach ->
     lineNode.remove() for lineNode in createdLineNodes
