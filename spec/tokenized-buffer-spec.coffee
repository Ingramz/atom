TokenizedBuffer = require '../src/tokenized-buffer'
TextBuffer = require 'text-buffer'
_ = require 'underscore-plus'

describe "TokenizedBuffer", ->
  [tokenizedBuffer, buffer, changeHandler] = []

  beforeEach ->
    # enable async tokenization
    TokenizedBuffer.prototype.chunkSize = 5
    jasmine.unspy(TokenizedBuffer.prototype, 'tokenizeInBackground')

    waitsForPromise ->
      atom.packages.activatePackage('language-javascript')

  afterEach ->
    tokenizedBuffer?.destroy()

  startTokenizing = (tokenizedBuffer) ->
    tokenizedBuffer.setVisible(true)

  fullyTokenize = (tokenizedBuffer) ->
    tokenizedBuffer.setVisible(true)
    advanceClock() while tokenizedBuffer.firstInvalidRow()?
    changeHandler?.reset()

  describe "when the buffer is destroyed", ->
    beforeEach ->
      buffer = atom.project.bufferForPathSync('sample.js')
      tokenizedBuffer = new TokenizedBuffer({buffer})
      startTokenizing(tokenizedBuffer)

    it "stops tokenization", ->
      tokenizedBuffer.destroy()
      spyOn(tokenizedBuffer, 'tokenizeNextChunk')
      advanceClock()
      expect(tokenizedBuffer.tokenizeNextChunk).not.toHaveBeenCalled()

  describe "when the buffer contains soft-tabs", ->
    beforeEach ->
      buffer = atom.project.bufferForPathSync('sample.js')
      tokenizedBuffer = new TokenizedBuffer({buffer})
      startTokenizing(tokenizedBuffer)
      tokenizedBuffer.onDidChange changeHandler = jasmine.createSpy('changeHandler')

    afterEach ->
      tokenizedBuffer.destroy()
      buffer.release()

    describe "on construction", ->
      it "initially creates un-tokenized screen lines, then tokenizes lines chunk at a time in the background", ->
        line0 = tokenizedBuffer.tokenizedLineForRow(0)
        expect(line0.tokens.length).toBe 1
        expect(line0.tokens[0]).toEqual(value: line0.text, scopes: ['source.js'])

        line11 = tokenizedBuffer.tokenizedLineForRow(11)
        expect(line11.tokens.length).toBe 2
        expect(line11.tokens[0]).toEqual(value: "  ", scopes: ['source.js'], isAtomic: true)
        expect(line11.tokens[1]).toEqual(value: "return sort(Array.apply(this, arguments));", scopes: ['source.js'])

        # background tokenization has not begun
        expect(tokenizedBuffer.tokenizedLineForRow(0).ruleStack).toBeUndefined()

        # tokenize chunk 1
        advanceClock()
        expect(tokenizedBuffer.tokenizedLineForRow(0).ruleStack?).toBeTruthy()
        expect(tokenizedBuffer.tokenizedLineForRow(4).ruleStack?).toBeTruthy()
        expect(tokenizedBuffer.tokenizedLineForRow(5).ruleStack?).toBeFalsy()
        expect(changeHandler).toHaveBeenCalledWith(start: 0, end: 4, delta: 0)
        changeHandler.reset()

        # tokenize chunk 2
        advanceClock()
        expect(tokenizedBuffer.tokenizedLineForRow(5).ruleStack?).toBeTruthy()
        expect(tokenizedBuffer.tokenizedLineForRow(9).ruleStack?).toBeTruthy()
        expect(tokenizedBuffer.tokenizedLineForRow(10).ruleStack?).toBeFalsy()
        expect(changeHandler).toHaveBeenCalledWith(start: 5, end: 9, delta: 0)
        changeHandler.reset()

        # tokenize last chunk
        advanceClock()
        expect(tokenizedBuffer.tokenizedLineForRow(10).ruleStack?).toBeTruthy()
        expect(tokenizedBuffer.tokenizedLineForRow(12).ruleStack?).toBeTruthy()
        expect(changeHandler).toHaveBeenCalledWith(start: 10, end: 12, delta: 0)

    describe "when the buffer is partially tokenized", ->
      beforeEach ->
        # tokenize chunk 1 only
        advanceClock()
        changeHandler.reset()

      describe "when there is a buffer change inside the tokenized region", ->
        describe "when lines are added", ->
          it "pushes the invalid rows down", ->
            expect(tokenizedBuffer.firstInvalidRow()).toBe 5
            buffer.insert([1, 0], '\n\n')
            changeHandler.reset()

            expect(tokenizedBuffer.firstInvalidRow()).toBe 7
            advanceClock()
            expect(changeHandler).toHaveBeenCalledWith(start: 7, end: 11, delta: 0)

        describe "when lines are removed", ->
          it "pulls the invalid rows up", ->
            expect(tokenizedBuffer.firstInvalidRow()).toBe 5
            buffer.delete([[1, 0], [3, 0]])
            changeHandler.reset()

            expect(tokenizedBuffer.firstInvalidRow()).toBe 3
            advanceClock()
            expect(changeHandler).toHaveBeenCalledWith(start: 3, end: 7, delta: 0)

        describe "when the change invalidates all the lines before the current invalid region", ->
          it "retokenizes the invalidated lines and continues into the valid region", ->
            expect(tokenizedBuffer.firstInvalidRow()).toBe 5
            buffer.insert([2, 0], '/*')
            changeHandler.reset()
            expect(tokenizedBuffer.firstInvalidRow()).toBe 3

            advanceClock()
             # we discover that row 2 starts a foldable region when line 3 gets tokenized
            expect(changeHandler).toHaveBeenCalledWith(start: 2, end: 7, delta: 0)
            expect(tokenizedBuffer.firstInvalidRow()).toBe 8

      describe "when there is a buffer change surrounding an invalid row", ->
        it "pushes the invalid row to the end of the change", ->
          buffer.setTextInRange([[4, 0], [6, 0]], "\n\n\n")
          changeHandler.reset()

          expect(tokenizedBuffer.firstInvalidRow()).toBe 8
          advanceClock()

      describe "when there is a buffer change inside an invalid region", ->
        it "does not attempt to tokenize the lines in the change, and preserves the existing invalid row", ->
          expect(tokenizedBuffer.firstInvalidRow()).toBe 5
          buffer.setTextInRange([[6, 0], [7, 0]], "\n\n\n")

          expect(tokenizedBuffer.tokenizedLineForRow(6).ruleStack?).toBeFalsy()
          expect(tokenizedBuffer.tokenizedLineForRow(7).ruleStack?).toBeFalsy()

          changeHandler.reset()
          expect(tokenizedBuffer.firstInvalidRow()).toBe 5

    describe "when the buffer is fully tokenized", ->
      beforeEach ->
        fullyTokenize(tokenizedBuffer)

      describe "when there is a buffer change that is smaller than the chunk size", ->
        describe "when lines are updated, but none are added or removed", ->
          it "updates tokens to reflect the change", ->
            buffer.setTextInRange([[0, 0], [2, 0]], "foo()\n7\n")

            expect(tokenizedBuffer.tokenizedLineForRow(0).tokens[1]).toEqual(value: '(', scopes: ['source.js', 'meta.brace.round.js'])
            expect(tokenizedBuffer.tokenizedLineForRow(1).tokens[0]).toEqual(value: '7', scopes: ['source.js', 'constant.numeric.js'])
            # line 2 is unchanged
            expect(tokenizedBuffer.tokenizedLineForRow(2).tokens[2]).toEqual(value: 'if', scopes: ['source.js', 'keyword.control.js'])

            expect(changeHandler).toHaveBeenCalled()
            [event] = changeHandler.argsForCall[0]
            delete event.bufferChange
            expect(event).toEqual(start: 0, end: 2, delta: 0)

          describe "when the change invalidates the tokenization of subsequent lines", ->
            it "schedules the invalidated lines to be tokenized in the background", ->
              buffer.insert([5, 30], '/* */')
              changeHandler.reset()
              buffer.insert([2, 0], '/*')
              expect(tokenizedBuffer.tokenizedLineForRow(3).tokens[0].scopes).toEqual ['source.js']
              expect(changeHandler).toHaveBeenCalled()
              [event] = changeHandler.argsForCall[0]
              delete event.bufferChange
              expect(event).toEqual(start: 1, end: 2, delta: 0)
              changeHandler.reset()

              advanceClock()
              expect(tokenizedBuffer.tokenizedLineForRow(3).tokens[0].scopes).toEqual ['source.js', 'comment.block.js']
              expect(tokenizedBuffer.tokenizedLineForRow(4).tokens[0].scopes).toEqual ['source.js', 'comment.block.js']
              expect(tokenizedBuffer.tokenizedLineForRow(5).tokens[0].scopes).toEqual ['source.js', 'comment.block.js']
              expect(changeHandler).toHaveBeenCalled()
              [event] = changeHandler.argsForCall[0]
              delete event.bufferChange
               # we discover that row 2 starts a foldable region when line 3 gets tokenized
              expect(event).toEqual(start: 2, end: 5, delta: 0)

          it "resumes highlighting with the state of the previous line", ->
            buffer.insert([0, 0], '/*')
            buffer.insert([5, 0], '*/')

            buffer.insert([1, 0], 'var ')
            expect(tokenizedBuffer.tokenizedLineForRow(1).tokens[0].scopes).toEqual ['source.js', 'comment.block.js']

        describe "when lines are both updated and removed", ->
          it "updates tokens to reflect the change", ->
            buffer.setTextInRange([[1, 0], [3, 0]], "foo()")

            # previous line 0 remains
            expect(tokenizedBuffer.tokenizedLineForRow(0).tokens[0]).toEqual(value: 'var', scopes: ['source.js', 'storage.modifier.js'])

            # previous line 3 should be combined with input to form line 1
            expect(tokenizedBuffer.tokenizedLineForRow(1).tokens[0]).toEqual(value: 'foo', scopes: ['source.js'])
            expect(tokenizedBuffer.tokenizedLineForRow(1).tokens[6]).toEqual(value: '=', scopes: ['source.js', 'keyword.operator.js'])

            # lines below deleted regions should be shifted upward
            expect(tokenizedBuffer.tokenizedLineForRow(2).tokens[2]).toEqual(value: 'while', scopes: ['source.js', 'keyword.control.js'])
            expect(tokenizedBuffer.tokenizedLineForRow(3).tokens[4]).toEqual(value: '=', scopes: ['source.js', 'keyword.operator.js'])
            expect(tokenizedBuffer.tokenizedLineForRow(4).tokens[4]).toEqual(value: '<', scopes: ['source.js', 'keyword.operator.js'])

            expect(changeHandler).toHaveBeenCalled()
            [event] = changeHandler.argsForCall[0]
            delete event.bufferChange
            expect(event).toEqual(start: 0, end: 3, delta: -2) # starts at 0 because foldable on row 0 becomes false

        describe "when the change invalidates the tokenization of subsequent lines", ->
          it "schedules the invalidated lines to be tokenized in the background", ->
            buffer.insert([5, 30], '/* */')
            changeHandler.reset()

            buffer.setTextInRange([[2, 0], [3, 0]], '/*')
            expect(tokenizedBuffer.tokenizedLineForRow(2).tokens[0].scopes).toEqual ['source.js', 'comment.block.js', 'punctuation.definition.comment.js']
            expect(tokenizedBuffer.tokenizedLineForRow(3).tokens[0].scopes).toEqual ['source.js']
            expect(changeHandler).toHaveBeenCalled()
            [event] = changeHandler.argsForCall[0]
            delete event.bufferChange
            expect(event).toEqual(start: 1, end: 3, delta: -1)
            changeHandler.reset()

            advanceClock()
            expect(tokenizedBuffer.tokenizedLineForRow(3).tokens[0].scopes).toEqual ['source.js', 'comment.block.js']
            expect(tokenizedBuffer.tokenizedLineForRow(4).tokens[0].scopes).toEqual ['source.js', 'comment.block.js']
            expect(changeHandler).toHaveBeenCalled()
            [event] = changeHandler.argsForCall[0]
            delete event.bufferChange
            # we discover that row 2 starts a foldable region when line 3 gets tokenized
            expect(event).toEqual(start: 2, end: 4, delta: 0)

        describe "when lines are both updated and inserted", ->
          it "updates tokens to reflect the change", ->
            buffer.setTextInRange([[1, 0], [2, 0]], "foo()\nbar()\nbaz()\nquux()")

            # previous line 0 remains
            expect(tokenizedBuffer.tokenizedLineForRow(0).tokens[0]).toEqual( value: 'var', scopes: ['source.js', 'storage.modifier.js'])

            # 3 new lines inserted
            expect(tokenizedBuffer.tokenizedLineForRow(1).tokens[0]).toEqual(value: 'foo', scopes: ['source.js'])
            expect(tokenizedBuffer.tokenizedLineForRow(2).tokens[0]).toEqual(value: 'bar', scopes: ['source.js'])
            expect(tokenizedBuffer.tokenizedLineForRow(3).tokens[0]).toEqual(value: 'baz', scopes: ['source.js'])

            # previous line 2 is joined with quux() on line 4
            expect(tokenizedBuffer.tokenizedLineForRow(4).tokens[0]).toEqual(value: 'quux', scopes: ['source.js'])
            expect(tokenizedBuffer.tokenizedLineForRow(4).tokens[4]).toEqual(value: 'if', scopes: ['source.js', 'keyword.control.js'])

            # previous line 3 is pushed down to become line 5
            expect(tokenizedBuffer.tokenizedLineForRow(5).tokens[4]).toEqual(value: '=', scopes: ['source.js', 'keyword.operator.js'])

            expect(changeHandler).toHaveBeenCalled()
            [event] = changeHandler.argsForCall[0]
            delete event.bufferChange
            expect(event).toEqual(start: 0, end: 2, delta: 2) # starts at 0 because .foldable becomes false on row 0

        describe "when the change invalidates the tokenization of subsequent lines", ->
          it "schedules the invalidated lines to be tokenized in the background", ->
            buffer.insert([5, 30], '/* */')
            changeHandler.reset()

            buffer.insert([2, 0], '/*\nabcde\nabcder')
            expect(changeHandler).toHaveBeenCalled()
            [event] = changeHandler.argsForCall[0]
            delete event.bufferChange
            expect(event).toEqual(start: 1, end: 2, delta: 2)
            expect(tokenizedBuffer.tokenizedLineForRow(2).tokens[0].scopes).toEqual ['source.js', 'comment.block.js', 'punctuation.definition.comment.js']
            expect(tokenizedBuffer.tokenizedLineForRow(3).tokens[0].scopes).toEqual ['source.js', 'comment.block.js']
            expect(tokenizedBuffer.tokenizedLineForRow(4).tokens[0].scopes).toEqual ['source.js', 'comment.block.js']
            expect(tokenizedBuffer.tokenizedLineForRow(5).tokens[0].scopes).toEqual ['source.js']
            changeHandler.reset()

            advanceClock() # tokenize invalidated lines in background
            expect(tokenizedBuffer.tokenizedLineForRow(5).tokens[0].scopes).toEqual ['source.js', 'comment.block.js']
            expect(tokenizedBuffer.tokenizedLineForRow(6).tokens[0].scopes).toEqual ['source.js', 'comment.block.js']
            expect(tokenizedBuffer.tokenizedLineForRow(7).tokens[0].scopes).toEqual ['source.js', 'comment.block.js']
            expect(tokenizedBuffer.tokenizedLineForRow(8).tokens[0].scopes).not.toBe ['source.js', 'comment.block.js']

            expect(changeHandler).toHaveBeenCalled()
            [event] = changeHandler.argsForCall[0]
            delete event.bufferChange
            expect(event).toEqual(start: 5, end: 7, delta: 0)

      describe "when there is an insertion that is larger than the chunk size", ->
        it "tokenizes the initial chunk synchronously, then tokenizes the remaining lines in the background", ->
          commentBlock = _.multiplyString("// a comment\n", tokenizedBuffer.chunkSize + 2)
          buffer.insert([0,0], commentBlock)
          expect(tokenizedBuffer.tokenizedLineForRow(0).ruleStack?).toBeTruthy()
          expect(tokenizedBuffer.tokenizedLineForRow(4).ruleStack?).toBeTruthy()
          expect(tokenizedBuffer.tokenizedLineForRow(5).ruleStack?).toBeFalsy()

          advanceClock()
          expect(tokenizedBuffer.tokenizedLineForRow(5).ruleStack?).toBeTruthy()
          expect(tokenizedBuffer.tokenizedLineForRow(6).ruleStack?).toBeTruthy()

      it "tokenizes leading whitespace based on the new tab length", ->
        expect(tokenizedBuffer.tokenizedLineForRow(5).tokens[0].isAtomic).toBeTruthy()
        expect(tokenizedBuffer.tokenizedLineForRow(5).tokens[0].value).toBe "  "
        expect(tokenizedBuffer.tokenizedLineForRow(5).tokens[1].isAtomic).toBeTruthy()
        expect(tokenizedBuffer.tokenizedLineForRow(5).tokens[1].value).toBe "  "

        tokenizedBuffer.setTabLength(4)
        fullyTokenize(tokenizedBuffer)

        expect(tokenizedBuffer.tokenizedLineForRow(5).tokens[0].isAtomic).toBeTruthy()
        expect(tokenizedBuffer.tokenizedLineForRow(5).tokens[0].value).toBe "    "
        expect(tokenizedBuffer.tokenizedLineForRow(5).tokens[1].isAtomic).toBeFalsy()
        expect(tokenizedBuffer.tokenizedLineForRow(5).tokens[1].value).toBe "  current "

      it "does not tokenize whitespaces followed by combining characters as leading whitespace", ->
        buffer.setText("    \u030b")
        fullyTokenize(tokenizedBuffer)

        {tokens} = tokenizedBuffer.tokenizedLineForRow(0)
        expect(tokens[0].value).toBe "  "
        expect(tokens[0].hasLeadingWhitespace()).toBe true
        expect(tokens[1].value).toBe " "
        expect(tokens[1].hasLeadingWhitespace()).toBe true
        expect(tokens[2].value).toBe " \u030b"
        expect(tokens[2].hasLeadingWhitespace()).toBe false

  describe "when the buffer contains hard-tabs", ->
    beforeEach ->
      waitsForPromise ->
        atom.packages.activatePackage('language-coffee-script')

      runs ->
        buffer = atom.project.bufferForPathSync('sample-with-tabs.coffee')
        tokenizedBuffer = new TokenizedBuffer({buffer})
        startTokenizing(tokenizedBuffer)

    afterEach ->
      tokenizedBuffer.destroy()
      buffer.release()

    describe "when the buffer is fully tokenized", ->
      beforeEach ->
        fullyTokenize(tokenizedBuffer)

      it "renders each tab as its own atomic token with a value of size tabLength", ->
        tabAsSpaces = _.multiplyString(' ', tokenizedBuffer.getTabLength())
        screenLine0 = tokenizedBuffer.tokenizedLineForRow(0)
        expect(screenLine0.text).toBe "# Econ 101#{tabAsSpaces}"
        {tokens} = screenLine0

        expect(tokens.length).toBe 4
        expect(tokens[0].value).toBe "#"
        expect(tokens[1].value).toBe " Econ 101"
        expect(tokens[2].value).toBe tabAsSpaces
        expect(tokens[2].scopes).toEqual tokens[1].scopes
        expect(tokens[2].isAtomic).toBeTruthy()
        expect(tokens[3].value).toBe ""

        expect(tokenizedBuffer.tokenizedLineForRow(2).text).toBe "#{tabAsSpaces} buy()#{tabAsSpaces}while supply > demand"

      it "aligns the hard tabs to the correct tab stop column", ->
        buffer.setText """
          1\t2 \t3\t4
          12\t3  \t4\t5
          123\t4   \t5\t6
        """

        tokenizedBuffer.setTabLength(4)
        fullyTokenize(tokenizedBuffer)

        expect(tokenizedBuffer.tokenizedLineForRow(0).text).toBe "1   2   3   4"
        expect(tokenizedBuffer.tokenizedLineForRow(0).tokens[1].bufferDelta).toBe 1
        expect(tokenizedBuffer.tokenizedLineForRow(0).tokens[1].screenDelta).toBe 3

        expect(tokenizedBuffer.tokenizedLineForRow(1).text).toBe "12  3   4   5"
        expect(tokenizedBuffer.tokenizedLineForRow(1).tokens[1].bufferDelta).toBe 1
        expect(tokenizedBuffer.tokenizedLineForRow(1).tokens[1].screenDelta).toBe 2

        expect(tokenizedBuffer.tokenizedLineForRow(2).text).toBe "123 4       5   6"
        expect(tokenizedBuffer.tokenizedLineForRow(2).tokens[1].bufferDelta).toBe 1
        expect(tokenizedBuffer.tokenizedLineForRow(2).tokens[1].screenDelta).toBe 1

        tokenizedBuffer.setTabLength(3)
        fullyTokenize(tokenizedBuffer)

        expect(tokenizedBuffer.tokenizedLineForRow(0).text).toBe "1  2  3  4"
        expect(tokenizedBuffer.tokenizedLineForRow(0).tokens[1].bufferDelta).toBe 1
        expect(tokenizedBuffer.tokenizedLineForRow(0).tokens[1].screenDelta).toBe 2

        expect(tokenizedBuffer.tokenizedLineForRow(1).text).toBe "12 3     4  5"
        expect(tokenizedBuffer.tokenizedLineForRow(1).tokens[1].bufferDelta).toBe 1
        expect(tokenizedBuffer.tokenizedLineForRow(1).tokens[1].screenDelta).toBe 1

        expect(tokenizedBuffer.tokenizedLineForRow(2).text).toBe "123   4     5  6"
        expect(tokenizedBuffer.tokenizedLineForRow(2).tokens[1].bufferDelta).toBe 1
        expect(tokenizedBuffer.tokenizedLineForRow(2).tokens[1].screenDelta).toBe 3

        tokenizedBuffer.setTabLength(2)
        fullyTokenize(tokenizedBuffer)

        expect(tokenizedBuffer.tokenizedLineForRow(0).text).toBe "1 2   3 4"
        expect(tokenizedBuffer.tokenizedLineForRow(0).tokens[1].bufferDelta).toBe 1
        expect(tokenizedBuffer.tokenizedLineForRow(0).tokens[1].screenDelta).toBe 1

        expect(tokenizedBuffer.tokenizedLineForRow(1).text).toBe "12  3   4 5"
        expect(tokenizedBuffer.tokenizedLineForRow(1).tokens[1].bufferDelta).toBe 1
        expect(tokenizedBuffer.tokenizedLineForRow(1).tokens[1].screenDelta).toBe 2

        expect(tokenizedBuffer.tokenizedLineForRow(2).text).toBe "123 4     5 6"
        expect(tokenizedBuffer.tokenizedLineForRow(2).tokens[1].bufferDelta).toBe 1
        expect(tokenizedBuffer.tokenizedLineForRow(2).tokens[1].screenDelta).toBe 1

        tokenizedBuffer.setTabLength(1)
        fullyTokenize(tokenizedBuffer)

        expect(tokenizedBuffer.tokenizedLineForRow(0).text).toBe "1 2  3 4"
        expect(tokenizedBuffer.tokenizedLineForRow(0).tokens[1].bufferDelta).toBe 1
        expect(tokenizedBuffer.tokenizedLineForRow(0).tokens[1].screenDelta).toBe 1

        expect(tokenizedBuffer.tokenizedLineForRow(1).text).toBe "12 3   4 5"
        expect(tokenizedBuffer.tokenizedLineForRow(1).tokens[1].bufferDelta).toBe 1
        expect(tokenizedBuffer.tokenizedLineForRow(1).tokens[1].screenDelta).toBe 1

        expect(tokenizedBuffer.tokenizedLineForRow(2).text).toBe "123 4    5 6"
        expect(tokenizedBuffer.tokenizedLineForRow(2).tokens[1].bufferDelta).toBe 1
        expect(tokenizedBuffer.tokenizedLineForRow(2).tokens[1].screenDelta).toBe 1

  describe "when the buffer contains UTF-8 surrogate pairs", ->
    beforeEach ->
      waitsForPromise ->
        atom.packages.activatePackage('language-javascript')

      runs ->
        buffer = atom.project.bufferForPathSync 'sample-with-pairs.js'
        buffer.setText """
          'abc\uD835\uDF97def'
          //\uD835\uDF97xyz
        """
        tokenizedBuffer = new TokenizedBuffer({buffer})
        fullyTokenize(tokenizedBuffer)

    afterEach ->
      tokenizedBuffer.destroy()
      buffer.release()

    it "renders each UTF-8 surrogate pair as its own atomic token", ->
      screenLine0 = tokenizedBuffer.tokenizedLineForRow(0)
      expect(screenLine0.text).toBe "'abc\uD835\uDF97def'"
      {tokens} = screenLine0

      expect(tokens.length).toBe 5
      expect(tokens[0].value).toBe "'"
      expect(tokens[1].value).toBe "abc"
      expect(tokens[2].value).toBe "\uD835\uDF97"
      expect(tokens[2].isAtomic).toBeTruthy()
      expect(tokens[3].value).toBe "def"
      expect(tokens[4].value).toBe "'"

      screenLine1 = tokenizedBuffer.tokenizedLineForRow(1)
      expect(screenLine1.text).toBe "//\uD835\uDF97xyz"
      {tokens} = screenLine1

      expect(tokens.length).toBe 4
      expect(tokens[0].value).toBe '//'
      expect(tokens[1].value).toBe '\uD835\uDF97'
      expect(tokens[1].value).toBeTruthy()
      expect(tokens[2].value).toBe 'xyz'
      expect(tokens[3].value).toBe ''

  describe "when the grammar is tokenized", ->
    it "emits the `tokenized` event", ->
      editor = null
      tokenizedHandler = jasmine.createSpy("tokenized handler")

      waitsForPromise ->
        atom.project.open('sample.js').then (o) -> editor = o

      runs ->
        tokenizedBuffer = editor.displayBuffer.tokenizedBuffer
        tokenizedBuffer.onDidTokenize tokenizedHandler
        fullyTokenize(tokenizedBuffer)
        expect(tokenizedHandler.callCount).toBe(1)

    it "doesn't re-emit the `tokenized` event when it is re-tokenized", ->
      editor = null
      tokenizedHandler = jasmine.createSpy("tokenized handler")

      waitsForPromise ->
        atom.project.open('sample.js').then (o) -> editor = o

      runs ->
        tokenizedBuffer = editor.displayBuffer.tokenizedBuffer
        fullyTokenize(tokenizedBuffer)

        tokenizedBuffer.onDidTokenize tokenizedHandler
        editor.getBuffer().insert([0, 0], "'")
        fullyTokenize(tokenizedBuffer)
        expect(tokenizedHandler).not.toHaveBeenCalled()

  describe "when the grammar is updated because a grammar it includes is activated", ->
    it "re-emits the `tokenized` event", ->
      editor = null
      tokenizedBuffer = null
      tokenizedHandler = jasmine.createSpy("tokenized handler")

      waitsForPromise ->
        atom.project.open('coffee.coffee').then (o) -> editor = o

      runs ->
        tokenizedBuffer = editor.displayBuffer.tokenizedBuffer
        tokenizedBuffer.onDidTokenize tokenizedHandler
        fullyTokenize(tokenizedBuffer)
        tokenizedHandler.reset()

      waitsForPromise ->
        atom.packages.activatePackage('language-coffee-script')

      runs ->
        fullyTokenize(tokenizedBuffer)
        expect(tokenizedHandler.callCount).toBe(1)

    it "retokenizes the buffer", ->

      waitsForPromise ->
        atom.packages.activatePackage('language-ruby-on-rails')

      waitsForPromise ->
        atom.packages.activatePackage('language-ruby')

      runs ->
        buffer = atom.project.bufferForPathSync()
        buffer.setText "<div class='name'><%= User.find(2).full_name %></div>"
        tokenizedBuffer = new TokenizedBuffer({buffer})
        tokenizedBuffer.setGrammar(atom.grammars.selectGrammar('test.erb'))
        fullyTokenize(tokenizedBuffer)

        {tokens} = tokenizedBuffer.tokenizedLineForRow(0)
        expect(tokens[0]).toEqual value: "<div class='name'>", scopes: ["text.html.ruby"]

      waitsForPromise ->
        atom.packages.activatePackage('language-html')

      runs ->
        fullyTokenize(tokenizedBuffer)
        {tokens} = tokenizedBuffer.tokenizedLineForRow(0)
        expect(tokens[0]).toEqual value: '<', scopes: ["text.html.ruby","meta.tag.block.any.html","punctuation.definition.tag.begin.html"]

  describe ".tokenForPosition(position)", ->
    afterEach ->
      tokenizedBuffer.destroy()
      buffer.release()

    it "returns the correct token (regression)", ->
      buffer = atom.project.bufferForPathSync('sample.js')
      tokenizedBuffer = new TokenizedBuffer({buffer})
      fullyTokenize(tokenizedBuffer)
      expect(tokenizedBuffer.tokenForPosition([1,0]).scopes).toEqual ["source.js"]
      expect(tokenizedBuffer.tokenForPosition([1,1]).scopes).toEqual ["source.js"]
      expect(tokenizedBuffer.tokenForPosition([1,2]).scopes).toEqual ["source.js", "storage.modifier.js"]

  describe ".bufferRangeForScopeAtPosition(selector, position)", ->
    beforeEach ->
      buffer = atom.project.bufferForPathSync('sample.js')
      tokenizedBuffer = new TokenizedBuffer({buffer})
      fullyTokenize(tokenizedBuffer)

    describe "when the selector does not match the token at the position", ->
      it "returns a falsy value", ->
        expect(tokenizedBuffer.bufferRangeForScopeAtPosition('.bogus', [0, 1])).toBeFalsy()

    describe "when the selector matches a single token at the position", ->
      it "returns the range covered by the token", ->
        expect(tokenizedBuffer.bufferRangeForScopeAtPosition('.storage.modifier.js', [0, 1])).toEqual [[0, 0], [0, 3]]

    describe "when the selector matches a run of multiple tokens at the position", ->
      it "returns the range covered by all contigous tokens (within a single line)", ->
        expect(tokenizedBuffer.bufferRangeForScopeAtPosition('.meta.function', [1, 18])).toEqual [[1, 6], [1, 28]]

  describe "when the editor.tabLength config value changes", ->
    it "updates the tab length of the tokenized lines", ->
      buffer = atom.project.bufferForPathSync('sample.js')
      buffer.setText('\ttest')
      tokenizedBuffer = new TokenizedBuffer({buffer})
      fullyTokenize(tokenizedBuffer)
      expect(tokenizedBuffer.tokenForPosition([0,0]).value).toBe '  '
      atom.config.set('editor.tabLength', 6)
      expect(tokenizedBuffer.tokenForPosition([0,0]).value).toBe '      '

    it "does not allow the tab length to be less than 1", ->
      buffer = atom.project.bufferForPathSync('sample.js')
      buffer.setText('\ttest')
      tokenizedBuffer = new TokenizedBuffer({buffer})
      fullyTokenize(tokenizedBuffer)
      expect(tokenizedBuffer.tokenForPosition([0,0]).value).toBe '  '
      atom.config.set('editor.tabLength', 1)
      expect(tokenizedBuffer.tokenForPosition([0,0]).value).toBe ' '
      atom.config.set('editor.tabLength', 0)
      expect(tokenizedBuffer.tokenForPosition([0,0]).value).toBe ' '

  describe "when the invisibles value changes", ->
    beforeEach ->

    it "updates the tokens with the appropriate invisible characters", ->
      buffer = new TextBuffer(text: "  \t a line with tabs\tand \tspaces \t ")
      tokenizedBuffer = new TokenizedBuffer({buffer})
      fullyTokenize(tokenizedBuffer)

      atom.config.set("editor.showInvisibles", true)
      atom.config.set("editor.invisibles", space: 'S', tab: 'T')
      fullyTokenize(tokenizedBuffer)

      expect(tokenizedBuffer.tokenizedLineForRow(0).text).toBe "SST Sa line with tabsTand T spacesSTS"
      # Also needs to work for copies
      expect(tokenizedBuffer.tokenizedLineForRow(0).copy().text).toBe "SST Sa line with tabsTand T spacesSTS"

    it "assigns endOfLineInvisibles to tokenized lines", ->
      buffer = new TextBuffer(text: "a line that ends in a carriage-return-line-feed \r\na line that ends in just a line-feed\na line with no ending")
      tokenizedBuffer = new TokenizedBuffer({buffer})

      atom.config.set('editor.showInvisibles', true)
      atom.config.set("editor.invisibles", cr: 'R', eol: 'N')
      fullyTokenize(tokenizedBuffer)

      expect(tokenizedBuffer.tokenizedLineForRow(0).endOfLineInvisibles).toEqual ['R', 'N']
      expect(tokenizedBuffer.tokenizedLineForRow(1).endOfLineInvisibles).toEqual ['N']

      # Lines ending in soft wraps get no invisibles
      [left, right] = tokenizedBuffer.tokenizedLineForRow(0).softWrapAt(20)
      expect(left.endOfLineInvisibles).toBe null
      expect(right.endOfLineInvisibles).toEqual ['R', 'N']

      atom.config.set("editor.invisibles", cr: 'R', eol: false)
      expect(tokenizedBuffer.tokenizedLineForRow(0).endOfLineInvisibles).toEqual ['R']
      expect(tokenizedBuffer.tokenizedLineForRow(1).endOfLineInvisibles).toEqual []

  describe "leading and trailing whitespace", ->
    beforeEach ->
      buffer = atom.project.bufferForPathSync('sample.js')
      tokenizedBuffer = new TokenizedBuffer({buffer})
      fullyTokenize(tokenizedBuffer)

    it "assigns ::firstNonWhitespaceIndex on tokens that have leading whitespace", ->
      expect(tokenizedBuffer.tokenizedLineForRow(0).tokens[0].firstNonWhitespaceIndex).toBe null
      expect(tokenizedBuffer.tokenizedLineForRow(1).tokens[0].firstNonWhitespaceIndex).toBe 2
      expect(tokenizedBuffer.tokenizedLineForRow(1).tokens[1].firstNonWhitespaceIndex).toBe null

      expect(tokenizedBuffer.tokenizedLineForRow(2).tokens[0].firstNonWhitespaceIndex).toBe 2
      expect(tokenizedBuffer.tokenizedLineForRow(2).tokens[1].firstNonWhitespaceIndex).toBe 2
      expect(tokenizedBuffer.tokenizedLineForRow(2).tokens[2].firstNonWhitespaceIndex).toBe null

      # The 4th token *has* leading whitespace, but isn't entirely whitespace
      buffer.insert([5, 0], ' ')
      expect(tokenizedBuffer.tokenizedLineForRow(5).tokens[3].firstNonWhitespaceIndex).toBe 1
      expect(tokenizedBuffer.tokenizedLineForRow(5).tokens[4].firstNonWhitespaceIndex).toBe null

      # Lines that are *only* whitespace are not considered to have leading whitespace
      buffer.insert([10, 0], '  ')
      expect(tokenizedBuffer.tokenizedLineForRow(10).tokens[0].firstNonWhitespaceIndex).toBe null

    it "assigns ::firstTrailingWhitespaceIndex on tokens that have trailing whitespace", ->
      buffer.insert([0, Infinity], '  ')
      expect(tokenizedBuffer.tokenizedLineForRow(0).tokens[11].firstTrailingWhitespaceIndex).toBe null
      expect(tokenizedBuffer.tokenizedLineForRow(0).tokens[12].firstTrailingWhitespaceIndex).toBe 0

      # The last token *has* trailing whitespace, but isn't entirely whitespace
      buffer.setTextInRange([[2, 39], [2, 40]], '  ')
      expect(tokenizedBuffer.tokenizedLineForRow(2).tokens[14].firstTrailingWhitespaceIndex).toBe null
      expect(tokenizedBuffer.tokenizedLineForRow(2).tokens[15].firstTrailingWhitespaceIndex).toBe 6

      # Lines that are *only* whitespace are considered to have trailing whitespace
      buffer.insert([10, 0], '  ')
      expect(tokenizedBuffer.tokenizedLineForRow(10).tokens[0].firstTrailingWhitespaceIndex).toBe 0

    it "only marks trailing whitespace on the last segment of a soft-wrapped line", ->
      buffer.insert([0, Infinity], '  ')
      tokenizedLine = tokenizedBuffer.tokenizedLineForRow(0)
      [segment1, segment2] = tokenizedLine.softWrapAt(16)
      expect(segment1.tokens[5].value).toBe ' '
      expect(segment1.tokens[5].firstTrailingWhitespaceIndex).toBe null
      expect(segment2.tokens[6].value).toBe '  '
      expect(segment2.tokens[6].firstTrailingWhitespaceIndex).toBe 0

    it "sets leading and trailing whitespace correctly on a line with invisible characters that is copied", ->
      buffer.setText("  \t a line with tabs\tand \tspaces \t ")

      atom.config.set("editor.showInvisibles", true)
      atom.config.set("editor.invisibles", space: 'S', tab: 'T')
      fullyTokenize(tokenizedBuffer)

      line = tokenizedBuffer.tokenizedLineForRow(0).copy()
      expect(line.tokens[0].firstNonWhitespaceIndex).toBe 2
      expect(line.tokens[line.tokens.length - 1].firstTrailingWhitespaceIndex).toBe 0

<<<<<<< HEAD
=======
    it "sets the ::firstNonWhitespaceIndex and ::firstTrailingWhitespaceIndex correctly when tokens are split for soft-wrapping", ->
      atom.config.set("editor.showInvisibles", true)
      atom.config.set("editor.invisibles", space: 'S')
      buffer.setText(" token ")
      fullyTokenize(tokenizedBuffer)
      token = tokenizedBuffer.tokenizedLines[0].tokens[0]

      [leftToken, rightToken] = token.splitAt(1)
      expect(leftToken.hasInvisibleCharacters).toBe true
      expect(leftToken.firstNonWhitespaceIndex).toBe 1
      expect(leftToken.firstTrailingWhitespaceIndex).toBe null

      expect(leftToken.hasInvisibleCharacters).toBe true
      expect(rightToken.firstNonWhitespaceIndex).toBe null
      expect(rightToken.firstTrailingWhitespaceIndex).toBe 5

>>>>>>> 8c61a6b5
  describe ".indentLevel on tokenized lines", ->
    beforeEach ->
      buffer = atom.project.bufferForPathSync('sample.js')
      tokenizedBuffer = new TokenizedBuffer({buffer})
      fullyTokenize(tokenizedBuffer)

    describe "when the line is non-empty", ->
      it "has an indent level based on the leading whitespace on the line", ->
        expect(tokenizedBuffer.tokenizedLineForRow(0).indentLevel).toBe 0
        expect(tokenizedBuffer.tokenizedLineForRow(1).indentLevel).toBe 1
        expect(tokenizedBuffer.tokenizedLineForRow(2).indentLevel).toBe 2
        buffer.insert([2, 0], ' ')
        expect(tokenizedBuffer.tokenizedLineForRow(2).indentLevel).toBe 2.5

    describe "when the line is empty", ->
      it "assumes the indentation level of the first non-empty line below or above if one exists", ->
        buffer.insert([12, 0], '    ')
        buffer.insert([12, Infinity], '\n\n')
        expect(tokenizedBuffer.tokenizedLineForRow(13).indentLevel).toBe 2
        expect(tokenizedBuffer.tokenizedLineForRow(14).indentLevel).toBe 2

        buffer.insert([1, Infinity], '\n\n')
        expect(tokenizedBuffer.tokenizedLineForRow(2).indentLevel).toBe 2
        expect(tokenizedBuffer.tokenizedLineForRow(3).indentLevel).toBe 2

        buffer.setText('\n\n\n')
        expect(tokenizedBuffer.tokenizedLineForRow(1).indentLevel).toBe 0

    describe "when the changed lines are surrounded by whitespace-only lines", ->
      it "updates the indentLevel of empty lines that precede the change", ->
        expect(tokenizedBuffer.tokenizedLineForRow(12).indentLevel).toBe 0

        buffer.insert([12, 0], '\n')
        buffer.insert([13, 0], '  ')
        expect(tokenizedBuffer.tokenizedLineForRow(12).indentLevel).toBe 1

      it "updates empty line indent guides when the empty line is the last line", ->
        buffer.insert([12, 2], '\n')

        # The newline and the tab need to be in two different operations to surface the bug
        buffer.insert([12, 0], '  ')
        expect(tokenizedBuffer.tokenizedLineForRow(13).indentLevel).toBe 1

        buffer.insert([12, 0], '  ')
        expect(tokenizedBuffer.tokenizedLineForRow(13).indentLevel).toBe 2
        expect(tokenizedBuffer.tokenizedLineForRow(14)).not.toBeDefined()

      it "updates the indentLevel of empty lines surrounding a change that inserts lines", ->
        # create some new lines
        buffer.insert([7, 0], '\n\n')
        buffer.insert([5, 0], '\n\n')

        expect(tokenizedBuffer.tokenizedLineForRow(5).indentLevel).toBe 3
        expect(tokenizedBuffer.tokenizedLineForRow(6).indentLevel).toBe 3
        expect(tokenizedBuffer.tokenizedLineForRow(9).indentLevel).toBe 3
        expect(tokenizedBuffer.tokenizedLineForRow(10).indentLevel).toBe 3
        expect(tokenizedBuffer.tokenizedLineForRow(11).indentLevel).toBe 2

        tokenizedBuffer.onDidChange changeHandler = jasmine.createSpy('changeHandler')

        buffer.setTextInRange([[7, 0], [8, 65]], '        one\n        two\n        three\n        four')

        delete changeHandler.argsForCall[0][0].bufferChange
        expect(changeHandler).toHaveBeenCalledWith(start: 5, end: 10, delta: 2)

        expect(tokenizedBuffer.tokenizedLineForRow(5).indentLevel).toBe 4
        expect(tokenizedBuffer.tokenizedLineForRow(6).indentLevel).toBe 4
        expect(tokenizedBuffer.tokenizedLineForRow(11).indentLevel).toBe 4
        expect(tokenizedBuffer.tokenizedLineForRow(12).indentLevel).toBe 4
        expect(tokenizedBuffer.tokenizedLineForRow(13).indentLevel).toBe 2

      it "updates the indentLevel of empty lines surrounding a change that removes lines", ->
        # create some new lines
        buffer.insert([7, 0], '\n\n')
        buffer.insert([5, 0], '\n\n')

        tokenizedBuffer.onDidChange changeHandler = jasmine.createSpy('changeHandler')

        buffer.setTextInRange([[7, 0], [8, 65]], '    ok')

        delete changeHandler.argsForCall[0][0].bufferChange
        expect(changeHandler).toHaveBeenCalledWith(start: 4, end: 10, delta: -1) # starts at row 4 because it became foldable

        expect(tokenizedBuffer.tokenizedLineForRow(5).indentLevel).toBe 2
        expect(tokenizedBuffer.tokenizedLineForRow(6).indentLevel).toBe 2
        expect(tokenizedBuffer.tokenizedLineForRow(7).indentLevel).toBe 2 # new text
        expect(tokenizedBuffer.tokenizedLineForRow(8).indentLevel).toBe 2
        expect(tokenizedBuffer.tokenizedLineForRow(9).indentLevel).toBe 2
        expect(tokenizedBuffer.tokenizedLineForRow(10).indentLevel).toBe 2 # }

  describe ".foldable on tokenized lines", ->
    changes = null

    beforeEach ->
      changes = []
      buffer = atom.project.bufferForPathSync('sample.js')
      buffer.insert [10, 0], "  // multi-line\n  // comment\n  // block\n"
      buffer.insert [0, 0], "// multi-line\n// comment\n// block\n"
      tokenizedBuffer = new TokenizedBuffer({buffer})
      fullyTokenize(tokenizedBuffer)
      tokenizedBuffer.onDidChange (change) ->
        delete change.bufferChange
        changes.push(change)

    it "sets .foldable to true on the first line of multi-line comments", ->
      expect(tokenizedBuffer.tokenizedLineForRow(0).foldable).toBe true
      expect(tokenizedBuffer.tokenizedLineForRow(1).foldable).toBe false
      expect(tokenizedBuffer.tokenizedLineForRow(2).foldable).toBe false
      expect(tokenizedBuffer.tokenizedLineForRow(3).foldable).toBe true # because of indent
      expect(tokenizedBuffer.tokenizedLineForRow(13).foldable).toBe true
      expect(tokenizedBuffer.tokenizedLineForRow(14).foldable).toBe false
      expect(tokenizedBuffer.tokenizedLineForRow(15).foldable).toBe false
      expect(tokenizedBuffer.tokenizedLineForRow(16).foldable).toBe false

      buffer.insert([0, Infinity], '\n')
      expect(changes).toEqual [{start: 0, end: 1, delta: 1}]

      expect(tokenizedBuffer.tokenizedLineForRow(0).foldable).toBe false
      expect(tokenizedBuffer.tokenizedLineForRow(1).foldable).toBe false
      expect(tokenizedBuffer.tokenizedLineForRow(2).foldable).toBe true
      expect(tokenizedBuffer.tokenizedLineForRow(3).foldable).toBe false

      changes = []
      buffer.undo()
      expect(changes).toEqual [{start: 0, end: 2, delta: -1}]
      expect(tokenizedBuffer.tokenizedLineForRow(0).foldable).toBe true
      expect(tokenizedBuffer.tokenizedLineForRow(1).foldable).toBe false
      expect(tokenizedBuffer.tokenizedLineForRow(2).foldable).toBe false
      expect(tokenizedBuffer.tokenizedLineForRow(3).foldable).toBe true # because of indent

    it "sets .foldable to true on non-comment lines that precede an increase in indentation", ->
      buffer.insert([2, 0], '  ') # commented lines preceding an indent aren't foldable
      expect(tokenizedBuffer.tokenizedLineForRow(1).foldable).toBe false
      expect(tokenizedBuffer.tokenizedLineForRow(2).foldable).toBe false
      expect(tokenizedBuffer.tokenizedLineForRow(3).foldable).toBe true
      expect(tokenizedBuffer.tokenizedLineForRow(4).foldable).toBe true
      expect(tokenizedBuffer.tokenizedLineForRow(5).foldable).toBe false
      expect(tokenizedBuffer.tokenizedLineForRow(6).foldable).toBe false
      expect(tokenizedBuffer.tokenizedLineForRow(7).foldable).toBe true
      expect(tokenizedBuffer.tokenizedLineForRow(8).foldable).toBe false

      changes = []
      buffer.insert([7, 0], '  ')
      expect(changes).toEqual [{start: 6, end: 7, delta: 0}]
      expect(tokenizedBuffer.tokenizedLineForRow(6).foldable).toBe true
      expect(tokenizedBuffer.tokenizedLineForRow(7).foldable).toBe false
      expect(tokenizedBuffer.tokenizedLineForRow(8).foldable).toBe false

      changes = []
      buffer.undo()
      expect(changes).toEqual [{start: 6, end: 7, delta: 0}]
      expect(tokenizedBuffer.tokenizedLineForRow(6).foldable).toBe false
      expect(tokenizedBuffer.tokenizedLineForRow(7).foldable).toBe true
      expect(tokenizedBuffer.tokenizedLineForRow(8).foldable).toBe false

      changes = []
      buffer.insert([7, 0], "    \n      x\n")
      expect(changes).toEqual [{start: 6, end: 7, delta: 2}]
      expect(tokenizedBuffer.tokenizedLineForRow(6).foldable).toBe true
      expect(tokenizedBuffer.tokenizedLineForRow(7).foldable).toBe false
      expect(tokenizedBuffer.tokenizedLineForRow(8).foldable).toBe false

      changes = []
      buffer.insert([9, 0], "  ")
      expect(changes).toEqual [{start: 9, end: 9, delta: 0}]
      expect(tokenizedBuffer.tokenizedLineForRow(6).foldable).toBe true
      expect(tokenizedBuffer.tokenizedLineForRow(7).foldable).toBe false
      expect(tokenizedBuffer.tokenizedLineForRow(8).foldable).toBe false

  describe "when the buffer is configured with the null grammar", ->
    it "uses the placeholder tokens and does not actually tokenize using the grammar", ->
      spyOn(atom.grammars.nullGrammar, 'tokenizeLine').andCallThrough()
      buffer = atom.project.bufferForPathSync('sample.will-use-the-null-grammar')
      buffer.setText('a\nb\nc')

      tokenizedBuffer = new TokenizedBuffer({buffer})
      tokenizeCallback = jasmine.createSpy('onDidTokenize')
      tokenizedBuffer.onDidTokenize(tokenizeCallback)

      fullyTokenize(tokenizedBuffer)

      expect(tokenizeCallback.callCount).toBe 1
      expect(atom.grammars.nullGrammar.tokenizeLine.callCount).toBe 0

      expect(tokenizedBuffer.tokenizedLineForRow(0).tokens.length).toBe 1
      expect(tokenizedBuffer.tokenizedLineForRow(0).tokens[0].value).toBe 'a'
      expect(tokenizedBuffer.tokenizedLineForRow(1).tokens.length).toBe 1
      expect(tokenizedBuffer.tokenizedLineForRow(1).tokens[0].value).toBe 'b'
      expect(tokenizedBuffer.tokenizedLineForRow(2).tokens.length).toBe 1
      expect(tokenizedBuffer.tokenizedLineForRow(2).tokens[0].value).toBe 'c'<|MERGE_RESOLUTION|>--- conflicted
+++ resolved
@@ -689,25 +689,6 @@
       expect(line.tokens[0].firstNonWhitespaceIndex).toBe 2
       expect(line.tokens[line.tokens.length - 1].firstTrailingWhitespaceIndex).toBe 0
 
-<<<<<<< HEAD
-=======
-    it "sets the ::firstNonWhitespaceIndex and ::firstTrailingWhitespaceIndex correctly when tokens are split for soft-wrapping", ->
-      atom.config.set("editor.showInvisibles", true)
-      atom.config.set("editor.invisibles", space: 'S')
-      buffer.setText(" token ")
-      fullyTokenize(tokenizedBuffer)
-      token = tokenizedBuffer.tokenizedLines[0].tokens[0]
-
-      [leftToken, rightToken] = token.splitAt(1)
-      expect(leftToken.hasInvisibleCharacters).toBe true
-      expect(leftToken.firstNonWhitespaceIndex).toBe 1
-      expect(leftToken.firstTrailingWhitespaceIndex).toBe null
-
-      expect(leftToken.hasInvisibleCharacters).toBe true
-      expect(rightToken.firstNonWhitespaceIndex).toBe null
-      expect(rightToken.firstTrailingWhitespaceIndex).toBe 5
-
->>>>>>> 8c61a6b5
   describe ".indentLevel on tokenized lines", ->
     beforeEach ->
       buffer = atom.project.bufferForPathSync('sample.js')
