const path = require('path')
const temp = require('temp').track()
const dedent = require('dedent')
const TextBuffer = require('text-buffer')
const TextEditor = require('../src/text-editor')
const Workspace = require('../src/workspace')
const Project = require('../src/project')
const platform = require('./spec-helper-platform')
const _ = require('underscore-plus')
const fstream = require('fstream')
const fs = require('fs-plus')
const AtomEnvironment = require('../src/atom-environment')
const {it, fit, ffit, fffit, beforeEach, afterEach, conditionPromise} = require('./async-spec-helpers')

describe('Workspace', () => {
  let workspace
  let setDocumentEdited

  beforeEach(() => {
    workspace = atom.workspace
    workspace.resetFontSize()
    spyOn(atom.applicationDelegate, 'confirm')
    setDocumentEdited = spyOn(atom.applicationDelegate, 'setWindowDocumentEdited')
    atom.project.setPaths([atom.project.getDirectories()[0].resolve('dir')])
    waits(1)

    waitsForPromise(() => atom.workspace.itemLocationStore.clear())
  })

  afterEach(() => {
    try {
      temp.cleanupSync()
    } catch (e) {
      // Do nothing
    }
  })

  function simulateReload() {
    waitsForPromise(() => {
      const workspaceState = workspace.serialize()
      const projectState = atom.project.serialize({isUnloading: true})
      workspace.destroy()
      atom.project.destroy()
      atom.project = new Project({
        notificationManager: atom.notifications,
        packageManager: atom.packages,
        confirm: atom.confirm.bind(atom),
        applicationDelegate: atom.applicationDelegate,
        grammarRegistry: atom.grammars
      })
      return atom.project.deserialize(projectState).then(() => {
        workspace = atom.workspace = new Workspace({
          config: atom.config,
          project: atom.project,
          packageManager: atom.packages,
          grammarRegistry: atom.grammars,
          styleManager: atom.styles,
          deserializerManager: atom.deserializers,
          notificationManager: atom.notifications,
          applicationDelegate: atom.applicationDelegate,
          viewRegistry: atom.views,
          assert: atom.assert.bind(atom),
          textEditorRegistry: atom.textEditors
        })
        workspace.deserialize(workspaceState, atom.deserializers)
      })
    })
  }

  describe('serialization', () => {
    describe('when the workspace contains text editors', () => {
      it('constructs the view with the same panes', () => {
        const pane1 = atom.workspace.getActivePane()
        const pane2 = pane1.splitRight({copyActiveItem: true})
        const pane3 = pane2.splitRight({copyActiveItem: true})
        let pane4 = null

        waitsForPromise(() => atom.workspace.open(null).then(editor => editor.setText('An untitled editor.')))

        waitsForPromise(() =>
          atom.workspace.open('b').then(editor => pane2.activateItem(editor.copy()))
        )

        waitsForPromise(() =>
          atom.workspace.open('../sample.js').then(editor => pane3.activateItem(editor))
        )

        runs(() => {
          pane3.activeItem.setCursorScreenPosition([2, 4])
          pane4 = pane2.splitDown()
        })

        waitsForPromise(() =>
          atom.workspace.open('../sample.txt').then(editor => pane4.activateItem(editor))
        )

        runs(() => {
          pane4.getActiveItem().setCursorScreenPosition([0, 2])
          pane2.activate()
        })

        simulateReload()

        runs(() => {
          expect(atom.workspace.getTextEditors().length).toBe(5)
          const [editor1, editor2, untitledEditor, editor3, editor4] = atom.workspace.getTextEditors()
          const firstDirectory = atom.project.getDirectories()[0]
          expect(firstDirectory).toBeDefined()
          expect(editor1.getPath()).toBe(firstDirectory.resolve('b'))
          expect(editor2.getPath()).toBe(firstDirectory.resolve('../sample.txt'))
          expect(editor2.getCursorScreenPosition()).toEqual([0, 2])
          expect(editor3.getPath()).toBe(firstDirectory.resolve('b'))
          expect(editor4.getPath()).toBe(firstDirectory.resolve('../sample.js'))
          expect(editor4.getCursorScreenPosition()).toEqual([2, 4])
          expect(untitledEditor.getPath()).toBeUndefined()
          expect(untitledEditor.getText()).toBe('An untitled editor.')

          expect(atom.workspace.getActiveTextEditor().getPath()).toBe(editor3.getPath())
          const pathEscaped = fs.tildify(escapeStringRegex(atom.project.getPaths()[0]))
          expect(document.title).toMatch(new RegExp(`^${path.basename(editor3.getLongTitle())} \\u2014 ${pathEscaped}`))
        })
      })
    })

    describe('where there are no open panes or editors', () => {
      it('constructs the view with no open editors', () => {
        atom.workspace.getActivePane().destroy()
        expect(atom.workspace.getTextEditors().length).toBe(0)
        simulateReload()

        runs(() => {
          expect(atom.workspace.getTextEditors().length).toBe(0)
        })
      })
    })
  })

  describe('::open(itemOrURI, options)', () => {
    let openEvents = null

    beforeEach(() => {
      openEvents = []
      workspace.onDidOpen(event => openEvents.push(event))
      spyOn(workspace.getActivePane(), 'activate').andCallThrough()
    })

    describe("when the 'searchAllPanes' option is false (default)", () => {
      describe('when called without a uri or item', () => {
        it('adds and activates an empty editor on the active pane', () => {
          let editor1
          let editor2

          waitsForPromise(() => workspace.open().then(editor => { editor1 = editor }))

          runs(() => {
            expect(editor1.getPath()).toBeUndefined()
            expect(workspace.getActivePane().items).toEqual([editor1])
            expect(workspace.getActivePaneItem()).toBe(editor1)
            expect(workspace.getActivePane().activate).toHaveBeenCalled()
            expect(openEvents).toEqual([{uri: undefined, pane: workspace.getActivePane(), item: editor1, index: 0}])
            openEvents = []
          })

          waitsForPromise(() => workspace.open().then(editor => { editor2 = editor }))

          runs(() => {
            expect(editor2.getPath()).toBeUndefined()
            expect(workspace.getActivePane().items).toEqual([editor1, editor2])
            expect(workspace.getActivePaneItem()).toBe(editor2)
            expect(workspace.getActivePane().activate).toHaveBeenCalled()
            expect(openEvents).toEqual([{uri: undefined, pane: workspace.getActivePane(), item: editor2, index: 1}])
          })
        })
      })

      describe('when called with a uri', () => {
        describe('when the active pane already has an editor for the given uri', () => {
          it('activates the existing editor on the active pane', () => {
            let editor = null
            let editor1 = null
            let editor2 = null

            waitsForPromise(() =>
              workspace.open('a').then(o => {
                editor1 = o
                return workspace.open('b').then(o => {
                  editor2 = o
                  return workspace.open('a').then(o => { editor = o })
                })
              })
            )

            runs(() => {
              expect(editor).toBe(editor1)
              expect(workspace.getActivePaneItem()).toBe(editor)
              expect(workspace.getActivePane().activate).toHaveBeenCalled()
              const firstDirectory = atom.project.getDirectories()[0]
              expect(firstDirectory).toBeDefined()
              expect(openEvents).toEqual([
                {
                  uri: firstDirectory.resolve('a'),
                  item: editor1,
                  pane: atom.workspace.getActivePane(),
                  index: 0
                },
                {
                  uri: firstDirectory.resolve('b'),
                  item: editor2,
                  pane: atom.workspace.getActivePane(),
                  index: 1
                },
                {
                  uri: firstDirectory.resolve('a'),
                  item: editor1,
                  pane: atom.workspace.getActivePane(),
                  index: 0
                }
              ])
            })
          })

          it('finds items in docks', () => {
            const dock = atom.workspace.getRightDock()
            const ITEM_URI = 'atom://test'
            const item = {
              getURI: () => ITEM_URI,
              getDefaultLocation: () => 'left',
              getElement: () => document.createElement('div')
            }
            dock.getActivePane().addItem(item)
            expect(dock.getPaneItems()).toHaveLength(1)
            waitsForPromise(() => atom.workspace.open(ITEM_URI, {searchAllPanes: true}))
            runs(() => {
              expect(atom.workspace.getPaneItems()).toHaveLength(1)
              expect(dock.getPaneItems()).toHaveLength(1)
              expect(dock.getPaneItems()[0]).toBe(item)
            })
          })
        })

        describe("when the 'activateItem' option is false", () => {
          it('adds the item to the workspace', () => {
            let editor
            waitsForPromise(() => workspace.open('a'))
            waitsForPromise(() => workspace.open('b', {activateItem: false}).then(o => { editor = o }))
            runs(() => {
              expect(workspace.getPaneItems()).toContain(editor)
              expect(workspace.getActivePaneItem()).not.toBe(editor)
            })
          })
        })

        describe('when the active pane does not have an editor for the given uri', () => {
          beforeEach(() => {
            atom.workspace.enablePersistence = true
          })

          afterEach(async () => {
            await atom.workspace.itemLocationStore.clear()
            atom.workspace.enablePersistence = false
          })

          it('adds and activates a new editor for the given path on the active pane', () => {
            let editor = null
            waitsForPromise(() => workspace.open('a').then(o => { editor = o }))

            runs(() => {
              const firstDirectory = atom.project.getDirectories()[0]
              expect(firstDirectory).toBeDefined()
              expect(editor.getURI()).toBe(firstDirectory.resolve('a'))
              expect(workspace.getActivePaneItem()).toBe(editor)
              expect(workspace.getActivePane().items).toEqual([editor])
              expect(workspace.getActivePane().activate).toHaveBeenCalled()
            })
          })

          it("uses the location specified by the model's `getDefaultLocation()` method", () => {
            const item = {
              getDefaultLocation: jasmine.createSpy().andReturn('right'),
              getElement: () => document.createElement('div')
            }
            const opener = jasmine.createSpy().andReturn(item)
            const dock = atom.workspace.getRightDock()
            spyOn(atom.workspace.itemLocationStore, 'load').andReturn(Promise.resolve())
            spyOn(atom.workspace, 'getOpeners').andReturn([opener])
            expect(dock.getPaneItems()).toHaveLength(0)
            waitsForPromise(() => atom.workspace.open('a'))
            runs(() => {
              expect(dock.getPaneItems()).toHaveLength(1)
              expect(opener).toHaveBeenCalled()
              expect(item.getDefaultLocation).toHaveBeenCalled()
            })
          })

          it('prefers the last location the user used for that item', () => {
            const ITEM_URI = 'atom://test'
            const item = {
              getURI: () => ITEM_URI,
              getDefaultLocation: () => 'left',
              getElement: () => document.createElement('div')
            }
            const opener = uri => uri === ITEM_URI ? item : null
            const dock = atom.workspace.getRightDock()
            spyOn(atom.workspace.itemLocationStore, 'load').andCallFake(uri =>
              uri === 'atom://test' ? Promise.resolve('right') : Promise.resolve()
            )
            spyOn(atom.workspace, 'getOpeners').andReturn([opener])
            expect(dock.getPaneItems()).toHaveLength(0)
            waitsForPromise(() => atom.workspace.open(ITEM_URI))
            runs(() => {
              expect(dock.getPaneItems()).toHaveLength(1)
              expect(dock.getPaneItems()[0]).toBe(item)
            })
          })
        })
      })

      describe('when an item with the given uri exists in an inactive pane container', () => {
        it('activates that item if it is in that container\'s active pane', async () => {
          const item = await atom.workspace.open('a')
          atom.workspace.getLeftDock().activate()
          expect(await atom.workspace.open('a', {searchAllPanes: false})).toBe(item)
          expect(atom.workspace.getActivePaneContainer().getLocation()).toBe('center')
          expect(atom.workspace.getPaneItems()).toEqual([item])

          atom.workspace.getActivePane().splitRight()
          atom.workspace.getLeftDock().activate()
          const item2 = await atom.workspace.open('a', {searchAllPanes: false})
          expect(item2).not.toBe(item)
          expect(atom.workspace.getActivePaneContainer().getLocation()).toBe('center')
          expect(atom.workspace.getPaneItems()).toEqual([item, item2])
        })
      })
    })

    describe("when the 'searchAllPanes' option is true", () => {
      describe('when an editor for the given uri is already open on an inactive pane', () => {
        it('activates the existing editor on the inactive pane, then activates that pane', () => {
          let editor1 = null
          let editor2 = null
          const pane1 = workspace.getActivePane()
          const pane2 = workspace.getActivePane().splitRight()

          waitsForPromise(() => {
            pane1.activate()
            return workspace.open('a').then(o => { editor1 = o })
          })

          waitsForPromise(() => {
            pane2.activate()
            return workspace.open('b').then(o => { editor2 = o })
          })

          runs(() => expect(workspace.getActivePaneItem()).toBe(editor2))

          waitsForPromise(() => workspace.open('a', {searchAllPanes: true}))

          runs(() => {
            expect(workspace.getActivePane()).toBe(pane1)
            expect(workspace.getActivePaneItem()).toBe(editor1)
          })
        })

        it('activates the pane in the dock with the matching item', () => {
          const dock = atom.workspace.getRightDock()
          const ITEM_URI = 'atom://test'
          const item = {
            getURI: () => ITEM_URI,
            getDefaultLocation: jasmine.createSpy().andReturn('left'),
            getElement: () => document.createElement('div')
          }
          dock.getActivePane().addItem(item)
          spyOn(dock.paneForItem(item), 'activate')
          waitsForPromise(() => atom.workspace.open(ITEM_URI, {searchAllPanes: true}))
          runs(() => expect(dock.paneForItem(item).activate).toHaveBeenCalled())
        })
      })

      describe('when no editor for the given uri is open in any pane', () => {
        it('opens an editor for the given uri in the active pane', () => {
          let editor = null
          waitsForPromise(() => workspace.open('a', {searchAllPanes: true}).then(o => { editor = o }))

          runs(() => expect(workspace.getActivePaneItem()).toBe(editor))
        })
      })
    })

    describe('when attempting to open an editor in a dock', () => {
      it('opens the editor in the workspace center', async () => {
        await atom.workspace.open('sample.txt', {location: 'right'})
        expect(atom.workspace.getCenter().getActivePaneItem().getFileName()).toEqual('sample.txt')
      })
    })

    describe('when called with an item rather than a URI', () => {
      it('adds the item itself to the workspace', async () => {
        const item = document.createElement('div')
        await atom.workspace.open(item)
        expect(atom.workspace.getActivePaneItem()).toBe(item)
      })

      describe('when the active pane already contains the item', () => {
        it('activates the item', async () => {
          const item = document.createElement('div')

          await atom.workspace.open(item)
          await atom.workspace.open()
          expect(atom.workspace.getActivePaneItem()).not.toBe(item)
          expect(atom.workspace.getActivePane().getItems().length).toBe(2)

          await atom.workspace.open(item)
          expect(atom.workspace.getActivePaneItem()).toBe(item)
          expect(atom.workspace.getActivePane().getItems().length).toBe(2)
        })
      })

      describe('when the item already exists in another pane', () => {
        it('rejects the promise', async () => {
          const item = document.createElement('div')

          await atom.workspace.open(item)
          await atom.workspace.open(null, {split: 'right'})
          expect(atom.workspace.getActivePaneItem()).not.toBe(item)
          expect(atom.workspace.getActivePane().getItems().length).toBe(1)

          let rejection
          try {
            await atom.workspace.open(item)
          } catch (error) {
            rejection = error
          }

          expect(rejection.message).toMatch(/The workspace can only contain one instance of item/)
        })
      })
    })

    describe("when the 'split' option is set", () => {
      describe("when the 'split' option is 'left'", () => {
        it('opens the editor in the leftmost pane of the current pane axis', () => {
          const pane1 = workspace.getActivePane()
          const pane2 = pane1.splitRight()
          expect(workspace.getActivePane()).toBe(pane2)

          let editor = null
          waitsForPromise(() => workspace.open('a', {split: 'left'}).then(o => { editor = o }))

          runs(() => {
            expect(workspace.getActivePane()).toBe(pane1)
            expect(pane1.items).toEqual([editor])
            expect(pane2.items).toEqual([])
          })

          // Focus right pane and reopen the file on the left
          waitsForPromise(() => {
            pane2.focus()
            return workspace.open('a', {split: 'left'}).then(o => { editor = o })
          })

          runs(() => {
            expect(workspace.getActivePane()).toBe(pane1)
            expect(pane1.items).toEqual([editor])
            expect(pane2.items).toEqual([])
          })
        })
      })

      describe('when a pane axis is the leftmost sibling of the current pane', () => {
        it('opens the new item in the current pane', () => {
          let editor = null
          const pane1 = workspace.getActivePane()
          const pane2 = pane1.splitLeft()
          pane2.splitDown()
          pane1.activate()
          expect(workspace.getActivePane()).toBe(pane1)

          waitsForPromise(() => workspace.open('a', {split: 'left'}).then(o => { editor = o }))

          runs(() => {
            expect(workspace.getActivePane()).toBe(pane1)
            expect(pane1.items).toEqual([editor])
          })
        })
      })

      describe("when the 'split' option is 'right'", () => {
        it('opens the editor in the rightmost pane of the current pane axis', () => {
          let editor = null
          const pane1 = workspace.getActivePane()
          let pane2 = null
          waitsForPromise(() => workspace.open('a', {split: 'right'}).then(o => { editor = o }))

          runs(() => {
            pane2 = workspace.getPanes().filter(p => p !== pane1)[0]
            expect(workspace.getActivePane()).toBe(pane2)
            expect(pane1.items).toEqual([])
            expect(pane2.items).toEqual([editor])
          })

          // Focus right pane and reopen the file on the right
          waitsForPromise(() => {
            pane1.focus()
            return workspace.open('a', {split: 'right'}).then(o => { editor = o })
          })

          runs(() => {
            expect(workspace.getActivePane()).toBe(pane2)
            expect(pane1.items).toEqual([])
            expect(pane2.items).toEqual([editor])
          })
        })

        describe('when a pane axis is the rightmost sibling of the current pane', () => {
          it('opens the new item in a new pane split to the right of the current pane', () => {
            let editor = null
            const pane1 = workspace.getActivePane()
            const pane2 = pane1.splitRight()
            pane2.splitDown()
            pane1.activate()
            expect(workspace.getActivePane()).toBe(pane1)
            let pane4 = null

            waitsForPromise(() => workspace.open('a', {split: 'right'}).then(o => { editor = o }))

            runs(() => {
              pane4 = workspace.getPanes().filter(p => p !== pane1)[0]
              expect(workspace.getActivePane()).toBe(pane4)
              expect(pane4.items).toEqual([editor])
              expect(workspace.getCenter().paneContainer.root.children[0]).toBe(pane1)
              expect(workspace.getCenter().paneContainer.root.children[1]).toBe(pane4)
            })
          })
        })
      })

      describe("when the 'split' option is 'up'", () => {
        it('opens the editor in the topmost pane of the current pane axis', () => {
          const pane1 = workspace.getActivePane()
          const pane2 = pane1.splitDown()
          expect(workspace.getActivePane()).toBe(pane2)

          let editor = null
          waitsForPromise(() => workspace.open('a', {split: 'up'}).then(o => { editor = o }))

          runs(() => {
            expect(workspace.getActivePane()).toBe(pane1)
            expect(pane1.items).toEqual([editor])
            expect(pane2.items).toEqual([])
          })

          // Focus bottom pane and reopen the file on the top
          waitsForPromise(() => {
            pane2.focus()
            return workspace.open('a', {split: 'up'}).then(o => { editor = o })
          })

          runs(() => {
            expect(workspace.getActivePane()).toBe(pane1)
            expect(pane1.items).toEqual([editor])
            expect(pane2.items).toEqual([])
          })
        })
      })

      describe('when a pane axis is the topmost sibling of the current pane', () => {
        it('opens the new item in the current pane', () => {
          let editor = null
          const pane1 = workspace.getActivePane()
          const pane2 = pane1.splitUp()
          pane2.splitRight()
          pane1.activate()
          expect(workspace.getActivePane()).toBe(pane1)

          waitsForPromise(() => workspace.open('a', {split: 'up'}).then(o => { editor = o }))

          runs(() => {
            expect(workspace.getActivePane()).toBe(pane1)
            expect(pane1.items).toEqual([editor])
          })
        })
      })

      describe("when the 'split' option is 'down'", () => {
        it('opens the editor in the bottommost pane of the current pane axis', () => {
          let editor = null
          const pane1 = workspace.getActivePane()
          let pane2 = null
          waitsForPromise(() => workspace.open('a', {split: 'down'}).then(o => { editor = o }))

          runs(() => {
            pane2 = workspace.getPanes().filter(p => p !== pane1)[0]
            expect(workspace.getActivePane()).toBe(pane2)
            expect(pane1.items).toEqual([])
            expect(pane2.items).toEqual([editor])
          })

          // Focus bottom pane and reopen the file on the right
          waitsForPromise(() => {
            pane1.focus()
            return workspace.open('a', {split: 'down'}).then(o => { editor = o })
          })

          runs(() => {
            expect(workspace.getActivePane()).toBe(pane2)
            expect(pane1.items).toEqual([])
            expect(pane2.items).toEqual([editor])
          })
        })

        describe('when a pane axis is the bottommost sibling of the current pane', () => {
          it('opens the new item in a new pane split to the bottom of the current pane', () => {
            let editor = null
            const pane1 = workspace.getActivePane()
            const pane2 = pane1.splitDown()
            pane1.activate()
            expect(workspace.getActivePane()).toBe(pane1)
            let pane4 = null

            waitsForPromise(() => workspace.open('a', {split: 'down'}).then(o => { editor = o }))

            runs(() => {
              pane4 = workspace.getPanes().filter(p => p !== pane1)[0]
              expect(workspace.getActivePane()).toBe(pane4)
              expect(pane4.items).toEqual([editor])
              expect(workspace.getCenter().paneContainer.root.children[0]).toBe(pane1)
              expect(workspace.getCenter().paneContainer.root.children[1]).toBe(pane2)
            })
          })
        })
      })
    })

    describe('when an initialLine and initialColumn are specified', () => {
      it('moves the cursor to the indicated location', () => {
        waitsForPromise(() => workspace.open('a', {initialLine: 1, initialColumn: 5}))

        runs(() => expect(workspace.getActiveTextEditor().getCursorBufferPosition()).toEqual([1, 5]))

        waitsForPromise(() => workspace.open('a', {initialLine: 2, initialColumn: 4}))

        runs(() => expect(workspace.getActiveTextEditor().getCursorBufferPosition()).toEqual([2, 4]))

        waitsForPromise(() => workspace.open('a', {initialLine: 0, initialColumn: 0}))

        runs(() => expect(workspace.getActiveTextEditor().getCursorBufferPosition()).toEqual([0, 0]))

        waitsForPromise(() => workspace.open('a', {initialLine: NaN, initialColumn: 4}))

        runs(() => expect(workspace.getActiveTextEditor().getCursorBufferPosition()).toEqual([0, 4]))

        waitsForPromise(() => workspace.open('a', {initialLine: 2, initialColumn: NaN}))

        runs(() => expect(workspace.getActiveTextEditor().getCursorBufferPosition()).toEqual([2, 0]))

        waitsForPromise(() => workspace.open('a', {initialLine: Infinity, initialColumn: Infinity}))

        runs(() => expect(workspace.getActiveTextEditor().getCursorBufferPosition()).toEqual([2, 11]))
      })
    })

    describe('when the file is over user-defined limit', () => {
      const shouldPromptForFileOfSize = async (size, shouldPrompt) => {
        spyOn(fs, 'getSizeSync').andReturn(size * 1048577)

        let selectedButtonIndex = 1 // cancel
        atom.applicationDelegate.confirm.andCallFake((options, callback) => callback(selectedButtonIndex))
        atom.applicationDelegate.confirm()

        let editor = await workspace.open('sample.js')
        if (shouldPrompt) {
          expect(editor).toBeUndefined()
          expect(atom.applicationDelegate.confirm).toHaveBeenCalled()

          atom.applicationDelegate.confirm.reset()
          selectedButtonIndex = 0 // open the file

          editor = await workspace.open('sample.js')

<<<<<<< HEAD
          expect(atom.applicationDelegate.confirm).toHaveBeenCalled()
          expect(editor.largeFileMode).toBe(true)
=======
          runs(() => {
            expect(atom.applicationDelegate.confirm).toHaveBeenCalled()
          })
>>>>>>> 4ac6b720
        } else {
          expect(editor).not.toBeUndefined()
        }
      }

      it('prompts the user to make sure they want to open a file this big', () => {
        atom.config.set('core.warnOnLargeFileLimit', 20)
        shouldPromptForFileOfSize(20, true)
      })

      it("doesn't prompt on files below the limit", () => {
        atom.config.set('core.warnOnLargeFileLimit', 30)
        shouldPromptForFileOfSize(20, false)
      })

      it('prompts for smaller files with a lower limit', () => {
        atom.config.set('core.warnOnLargeFileLimit', 5)
        shouldPromptForFileOfSize(10, true)
      })
    })

    describe('when passed a path that matches a custom opener', () => {
      it('returns the resource returned by the custom opener', () => {
        const fooOpener = (pathToOpen, options) => {
          if (pathToOpen != null ? pathToOpen.match(/\.foo/) : undefined) {
            return {foo: pathToOpen, options}
          }
        }
        const barOpener = (pathToOpen) => {
          if (pathToOpen != null ? pathToOpen.match(/^bar:\/\//) : undefined) {
            return {bar: pathToOpen}
          }
        }
        workspace.addOpener(fooOpener)
        workspace.addOpener(barOpener)

        waitsForPromise(() => {
          const pathToOpen = atom.project.getDirectories()[0].resolve('a.foo')
          return workspace.open(pathToOpen, {hey: 'there'}).then(item => expect(item).toEqual({foo: pathToOpen, options: {hey: 'there'}}))
        })

        waitsForPromise(() =>
          workspace.open('bar://baz').then(item => expect(item).toEqual({bar: 'bar://baz'})))
      })
    })

    it("adds the file to the application's recent documents list", () => {
      if (process.platform !== 'darwin') { return } // Feature only supported on macOS
      spyOn(atom.applicationDelegate, 'addRecentDocument')

      waitsForPromise(() => workspace.open())

      runs(() => expect(atom.applicationDelegate.addRecentDocument).not.toHaveBeenCalled())

      waitsForPromise(() => workspace.open('something://a/url'))

      runs(() => expect(atom.applicationDelegate.addRecentDocument).not.toHaveBeenCalled())

      waitsForPromise(() => workspace.open(__filename))

      runs(() => expect(atom.applicationDelegate.addRecentDocument).toHaveBeenCalledWith(__filename))
    })

    it('notifies ::onDidAddTextEditor observers', () => {
      const absolutePath = require.resolve('./fixtures/dir/a')
      const newEditorHandler = jasmine.createSpy('newEditorHandler')
      workspace.onDidAddTextEditor(newEditorHandler)

      let editor = null
      waitsForPromise(() => workspace.open(absolutePath).then(e => { editor = e }))

      runs(() => expect(newEditorHandler.argsForCall[0][0].textEditor).toBe(editor))
    })

    describe('when there is an error opening the file', () => {
      let notificationSpy = null
      beforeEach(() => atom.notifications.onDidAddNotification(notificationSpy = jasmine.createSpy()))

      describe('when a file does not exist', () => {
        it('creates an empty buffer for the specified path', () => {
          waitsForPromise(() => workspace.open('not-a-file.md'))

          runs(() => {
            const editor = workspace.getActiveTextEditor()
            expect(notificationSpy).not.toHaveBeenCalled()
            expect(editor.getPath()).toContain('not-a-file.md')
          })
        })
      })

      describe('when the user does not have access to the file', () => {
        beforeEach(() =>
          spyOn(fs, 'openSync').andCallFake(path => {
            const error = new Error(`EACCES, permission denied '${path}'`)
            error.path = path
            error.code = 'EACCES'
            throw error
          })
        )

        it('creates a notification', () => {
          waitsForPromise(() => workspace.open('file1'))

          runs(() => {
            expect(notificationSpy).toHaveBeenCalled()
            const notification = notificationSpy.mostRecentCall.args[0]
            expect(notification.getType()).toBe('warning')
            expect(notification.getMessage()).toContain('Permission denied')
            expect(notification.getMessage()).toContain('file1')
          })
        })
      })

      describe('when the the operation is not permitted', () => {
        beforeEach(() =>
          spyOn(fs, 'openSync').andCallFake(path => {
            const error = new Error(`EPERM, operation not permitted '${path}'`)
            error.path = path
            error.code = 'EPERM'
            throw error
          })
        )

        it('creates a notification', () => {
          waitsForPromise(() => workspace.open('file1'))

          runs(() => {
            expect(notificationSpy).toHaveBeenCalled()
            const notification = notificationSpy.mostRecentCall.args[0]
            expect(notification.getType()).toBe('warning')
            expect(notification.getMessage()).toContain('Unable to open')
            expect(notification.getMessage()).toContain('file1')
          })
        })
      })

      describe('when the the file is already open in windows', () => {
        beforeEach(() =>
          spyOn(fs, 'openSync').andCallFake(path => {
            const error = new Error(`EBUSY, resource busy or locked '${path}'`)
            error.path = path
            error.code = 'EBUSY'
            throw error
          })
        )

        it('creates a notification', () => {
          waitsForPromise(() => workspace.open('file1'))

          runs(() => {
            expect(notificationSpy).toHaveBeenCalled()
            const notification = notificationSpy.mostRecentCall.args[0]
            expect(notification.getType()).toBe('warning')
            expect(notification.getMessage()).toContain('Unable to open')
            expect(notification.getMessage()).toContain('file1')
          })
        })
      })

      describe('when there is an unhandled error', () => {
        beforeEach(() =>
          spyOn(fs, 'openSync').andCallFake(path => {
            throw new Error('I dont even know what is happening right now!!')
          })
        )

        it('rejects the promise', () => {
          waitsFor((done) => {
            workspace.open('file1').catch(error => {
              expect(error.message).toBe('I dont even know what is happening right now!!')
              done()
            })
          })
        })
      })
    })

    describe('when the file is already open in pending state', () => {
      it('should terminate the pending state', () => {
        let editor = null
        let pane = null

        waitsForPromise(() =>
          atom.workspace.open('sample.js', {pending: true}).then(o => {
            editor = o
            pane = atom.workspace.getActivePane()
          })
        )

        runs(() => expect(pane.getPendingItem()).toEqual(editor))

        waitsForPromise(() => atom.workspace.open('sample.js'))

        runs(() => expect(pane.getPendingItem()).toBeNull())
      })
    })

    describe('when opening will switch from a pending tab to a permanent tab', () => {
      it('keeps the pending tab open', () => {
        let editor1 = null
        let editor2 = null

        waitsForPromise(() =>
          atom.workspace.open('sample.txt').then(o => { editor1 = o })
        )

        waitsForPromise(() =>
          atom.workspace.open('sample2.txt', {pending: true}).then(o => { editor2 = o })
        )

        runs(() => {
          const pane = atom.workspace.getActivePane()
          pane.activateItem(editor1)
          expect(pane.getItems().length).toBe(2)
          expect(pane.getItems()).toEqual([editor1, editor2])
        })
      })
    })

    describe('when replacing a pending item which is the last item in a second pane', () => {
      it('does not destroy the pane even if core.destroyEmptyPanes is on', () => {
        atom.config.set('core.destroyEmptyPanes', true)
        let editor1 = null
        let editor2 = null
        const leftPane = atom.workspace.getActivePane()
        let rightPane = null

        waitsForPromise(() =>
          atom.workspace.open('sample.js', {pending: true, split: 'right'}).then(o => {
            editor1 = o
            rightPane = atom.workspace.getActivePane()
            spyOn(rightPane, 'destroy').andCallThrough()
          })
        )

        runs(() => {
          expect(leftPane).not.toBe(rightPane)
          expect(atom.workspace.getActivePane()).toBe(rightPane)
          expect(atom.workspace.getActivePane().getItems().length).toBe(1)
          expect(rightPane.getPendingItem()).toBe(editor1)
        })

        waitsForPromise(() =>
          atom.workspace.open('sample.txt', {pending: true}).then(o => { editor2 = o })
        )

        runs(() => {
          expect(rightPane.getPendingItem()).toBe(editor2)
          expect(rightPane.destroy.callCount).toBe(0)
        })
      })
    })

    describe('when opening an editor with a buffer that isn\'t part of the project', () => {
      it('adds the buffer to the project', async () => {
        const buffer = new TextBuffer()
        const editor = new TextEditor({buffer})

        await atom.workspace.open(editor)

        expect(atom.project.getBuffers().map(buffer => buffer.id)).toContain(buffer.id)
        expect(buffer.getLanguageMode().getLanguageId()).toBe('text.plain.null-grammar')
      })
    })
  })

  describe('finding items in the workspace', () => {
    it('can identify the pane and pane container for a given item or URI', () => {
      const uri = 'atom://test-pane-for-item'
      const item = {
        element: document.createElement('div'),
        getURI () { return uri }
      }

      atom.workspace.getActivePane().activateItem(item)
      expect(atom.workspace.paneForItem(item)).toBe(atom.workspace.getCenter().getActivePane())
      expect(atom.workspace.paneContainerForItem(item)).toBe(atom.workspace.getCenter())
      expect(atom.workspace.paneForURI(uri)).toBe(atom.workspace.getCenter().getActivePane())
      expect(atom.workspace.paneContainerForURI(uri)).toBe(atom.workspace.getCenter())

      atom.workspace.getActivePane().destroyActiveItem()
      atom.workspace.getLeftDock().getActivePane().activateItem(item)
      expect(atom.workspace.paneForItem(item)).toBe(atom.workspace.getLeftDock().getActivePane())
      expect(atom.workspace.paneContainerForItem(item)).toBe(atom.workspace.getLeftDock())
      expect(atom.workspace.paneForURI(uri)).toBe(atom.workspace.getLeftDock().getActivePane())
      expect(atom.workspace.paneContainerForURI(uri)).toBe(atom.workspace.getLeftDock())
    })
  })

  describe('::hide(uri)', () => {
    let item
    const URI = 'atom://hide-test'

    beforeEach(() => {
      const el = document.createElement('div')
      item = {
        getTitle: () => 'Item',
        getElement: () => el,
        getURI: () => URI
      }
    })

    describe('when called with a URI', () => {
      it('if the item for the given URI is in the center, removes it', () => {
        const pane = atom.workspace.getActivePane()
        pane.addItem(item)
        atom.workspace.hide(URI)
        expect(pane.getItems().length).toBe(0)
      })

      it('if the item for the given URI is in a dock, hides the dock', () => {
        const dock = atom.workspace.getLeftDock()
        const pane = dock.getActivePane()
        pane.addItem(item)
        dock.activate()
        expect(dock.isVisible()).toBe(true)
        const itemFound = atom.workspace.hide(URI)
        expect(itemFound).toBe(true)
        expect(dock.isVisible()).toBe(false)
      })
    })

    describe('when called with an item', () => {
      it('if the item is in the center, removes it', () => {
        const pane = atom.workspace.getActivePane()
        pane.addItem(item)
        atom.workspace.hide(item)
        expect(pane.getItems().length).toBe(0)
      })

      it('if the item is in a dock, hides the dock', () => {
        const dock = atom.workspace.getLeftDock()
        const pane = dock.getActivePane()
        pane.addItem(item)
        dock.activate()
        expect(dock.isVisible()).toBe(true)
        const itemFound = atom.workspace.hide(item)
        expect(itemFound).toBe(true)
        expect(dock.isVisible()).toBe(false)
      })
    })
  })

  describe('::toggle(itemOrUri)', () => {
    describe('when the location resolves to a dock', () => {
      it('adds or shows the item and its dock if it is not currently visible, and otherwise hides the containing dock', async () => {
        const item1 = {
          getDefaultLocation () { return 'left' },
          getElement () { return (this.element = document.createElement('div')) }
        }

        const item2 = {
          getDefaultLocation () { return 'left' },
          getElement () { return (this.element = document.createElement('div')) }
        }

        const dock = workspace.getLeftDock()
        expect(dock.isVisible()).toBe(false)

        await workspace.toggle(item1)
        expect(dock.isVisible()).toBe(true)
        expect(dock.getActivePaneItem()).toBe(item1)

        await workspace.toggle(item2)
        expect(dock.isVisible()).toBe(true)
        expect(dock.getActivePaneItem()).toBe(item2)

        await workspace.toggle(item1)
        expect(dock.isVisible()).toBe(true)
        expect(dock.getActivePaneItem()).toBe(item1)

        await workspace.toggle(item1)
        expect(dock.isVisible()).toBe(false)
        expect(dock.getActivePaneItem()).toBe(item1)

        await workspace.toggle(item2)
        expect(dock.isVisible()).toBe(true)
        expect(dock.getActivePaneItem()).toBe(item2)
      })
    })

    describe('when the location resolves to the center', () => {
      it('adds or shows the item if it is not currently the active pane item, and otherwise removes the item', async () => {
        const item1 = {
          getDefaultLocation () { return 'center' },
          getElement () { return (this.element = document.createElement('div')) }
        }

        const item2 = {
          getDefaultLocation () { return 'center' },
          getElement () { return (this.element = document.createElement('div')) }
        }

        expect(workspace.getActivePaneItem()).toBeUndefined()
        await workspace.toggle(item1)
        expect(workspace.getActivePaneItem()).toBe(item1)
        await workspace.toggle(item2)
        expect(workspace.getActivePaneItem()).toBe(item2)
        await workspace.toggle(item1)
        expect(workspace.getActivePaneItem()).toBe(item1)
        await workspace.toggle(item1)
        expect(workspace.paneForItem(item1)).toBeUndefined()
        expect(workspace.getActivePaneItem()).toBe(item2)
      })
    })
  })

  describe('active pane containers', () => {
    it('maintains the active pane and item globally across active pane containers', () => {
      const leftDock = workspace.getLeftDock()
      const leftItem1 = {element: document.createElement('div')}
      const leftItem2 = {element: document.createElement('div')}
      const leftItem3 = {element: document.createElement('div')}
      const leftPane1 = leftDock.getActivePane()
      leftPane1.addItems([leftItem1, leftItem2])
      const leftPane2 = leftPane1.splitDown({items: [leftItem3]})

      const rightDock = workspace.getRightDock()
      const rightItem1 = {element: document.createElement('div')}
      const rightItem2 = {element: document.createElement('div')}
      const rightItem3 = {element: document.createElement('div')}
      const rightPane1 = rightDock.getActivePane()
      rightPane1.addItems([rightItem1, rightItem2])
      const rightPane2 = rightPane1.splitDown({items: [rightItem3]})

      const bottomDock = workspace.getBottomDock()
      const bottomItem1 = {element: document.createElement('div')}
      const bottomItem2 = {element: document.createElement('div')}
      const bottomItem3 = {element: document.createElement('div')}
      const bottomPane1 = bottomDock.getActivePane()
      bottomPane1.addItems([bottomItem1, bottomItem2])
      const bottomPane2 = bottomPane1.splitDown({items: [bottomItem3]})

      const center = workspace.getCenter()
      const centerItem1 = {element: document.createElement('div')}
      const centerItem2 = {element: document.createElement('div')}
      const centerItem3 = {element: document.createElement('div')}
      const centerPane1 = center.getActivePane()
      centerPane1.addItems([centerItem1, centerItem2])
      const centerPane2 = centerPane1.splitDown({items: [centerItem3]})

      const activePaneContainers = []
      const activePanes = []
      const activeItems = []
      workspace.onDidChangeActivePaneContainer((container) => activePaneContainers.push(container))
      workspace.onDidChangeActivePane((pane) => activePanes.push(pane))
      workspace.onDidChangeActivePaneItem((item) => activeItems.push(item))
      function clearEvents () {
        activePaneContainers.length = 0
        activePanes.length = 0
        activeItems.length = 0
      }

      expect(workspace.getActivePaneContainer()).toBe(center)
      expect(workspace.getActivePane()).toBe(centerPane2)
      expect(workspace.getActivePaneItem()).toBe(centerItem3)

      leftDock.activate()
      expect(workspace.getActivePaneContainer()).toBe(leftDock)
      expect(workspace.getActivePane()).toBe(leftPane2)
      expect(workspace.getActivePaneItem()).toBe(leftItem3)
      expect(activePaneContainers).toEqual([leftDock])
      expect(activePanes).toEqual([leftPane2])
      expect(activeItems).toEqual([leftItem3])

      clearEvents()
      leftPane1.activate()
      leftPane1.activate()
      expect(workspace.getActivePaneContainer()).toBe(leftDock)
      expect(workspace.getActivePane()).toBe(leftPane1)
      expect(workspace.getActivePaneItem()).toBe(leftItem1)
      expect(activePaneContainers).toEqual([])
      expect(activePanes).toEqual([leftPane1])
      expect(activeItems).toEqual([leftItem1])

      clearEvents()
      leftPane1.activateItem(leftItem2)
      leftPane1.activateItem(leftItem2)
      expect(workspace.getActivePaneContainer()).toBe(leftDock)
      expect(workspace.getActivePane()).toBe(leftPane1)
      expect(workspace.getActivePaneItem()).toBe(leftItem2)
      expect(activePaneContainers).toEqual([])
      expect(activePanes).toEqual([])
      expect(activeItems).toEqual([leftItem2])

      clearEvents()
      expect(rightDock.getActivePane()).toBe(rightPane2)
      rightPane1.activate()
      rightPane1.activate()
      expect(workspace.getActivePaneContainer()).toBe(rightDock)
      expect(workspace.getActivePane()).toBe(rightPane1)
      expect(workspace.getActivePaneItem()).toBe(rightItem1)
      expect(activePaneContainers).toEqual([rightDock])
      expect(activePanes).toEqual([rightPane1])
      expect(activeItems).toEqual([rightItem1])

      clearEvents()
      rightPane1.activateItem(rightItem2)
      expect(workspace.getActivePaneContainer()).toBe(rightDock)
      expect(workspace.getActivePane()).toBe(rightPane1)
      expect(workspace.getActivePaneItem()).toBe(rightItem2)
      expect(activePaneContainers).toEqual([])
      expect(activePanes).toEqual([])
      expect(activeItems).toEqual([rightItem2])

      clearEvents()
      expect(bottomDock.getActivePane()).toBe(bottomPane2)
      bottomPane2.activate()
      bottomPane2.activate()
      expect(workspace.getActivePaneContainer()).toBe(bottomDock)
      expect(workspace.getActivePane()).toBe(bottomPane2)
      expect(workspace.getActivePaneItem()).toBe(bottomItem3)
      expect(activePaneContainers).toEqual([bottomDock])
      expect(activePanes).toEqual([bottomPane2])
      expect(activeItems).toEqual([bottomItem3])

      clearEvents()
      center.activate()
      center.activate()
      expect(workspace.getActivePaneContainer()).toBe(center)
      expect(workspace.getActivePane()).toBe(centerPane2)
      expect(workspace.getActivePaneItem()).toBe(centerItem3)
      expect(activePaneContainers).toEqual([center])
      expect(activePanes).toEqual([centerPane2])
      expect(activeItems).toEqual([centerItem3])

      clearEvents()
      centerPane1.activate()
      centerPane1.activate()
      expect(workspace.getActivePaneContainer()).toBe(center)
      expect(workspace.getActivePane()).toBe(centerPane1)
      expect(workspace.getActivePaneItem()).toBe(centerItem1)
      expect(activePaneContainers).toEqual([])
      expect(activePanes).toEqual([centerPane1])
      expect(activeItems).toEqual([centerItem1])
    })
  })

  describe('::onDidStopChangingActivePaneItem()', () => {
    it('invokes observers when the active item of the active pane stops changing', () => {
      const pane1 = atom.workspace.getCenter().getActivePane()
      const pane2 = pane1.splitRight({items: [document.createElement('div'), document.createElement('div')]});
      atom.workspace.getLeftDock().getActivePane().addItem(document.createElement('div'))

      emittedItems = []
      atom.workspace.onDidStopChangingActivePaneItem(item => emittedItems.push(item))

      pane2.activateNextItem()
      pane2.activateNextItem()
      pane1.activate()
      atom.workspace.getLeftDock().activate()

      advanceClock(100)
      expect(emittedItems).toEqual([atom.workspace.getLeftDock().getActivePaneItem()])
    })
  })

  describe('the grammar-used hook', () => {
    it('fires when opening a file or changing the grammar of an open file', async () => {
      let resolveJavascriptGrammarUsed, resolveCoffeeScriptGrammarUsed
      const javascriptGrammarUsed = new Promise(resolve => { resolveJavascriptGrammarUsed = resolve })
      const coffeescriptGrammarUsed = new Promise(resolve => { resolveCoffeeScriptGrammarUsed = resolve })

      atom.packages.triggerDeferredActivationHooks()
      atom.packages.onDidTriggerActivationHook('language-javascript:grammar-used', resolveJavascriptGrammarUsed)
      atom.packages.onDidTriggerActivationHook('language-coffee-script:grammar-used', resolveCoffeeScriptGrammarUsed)

      const editor = await atom.workspace.open('sample.js', {autoIndent: false})
      await atom.packages.activatePackage('language-javascript')
      await javascriptGrammarUsed

      await atom.packages.activatePackage('language-coffee-script')
      atom.grammars.assignLanguageMode(editor, 'source.coffee')
      await coffeescriptGrammarUsed
    })
  })

  describe('::reopenItem()', () => {
    it("opens the uri associated with the last closed pane that isn't currently open", () => {
      const pane = workspace.getActivePane()
      waitsForPromise(() =>
        workspace.open('a').then(() =>
          workspace.open('b').then(() =>
            workspace.open('file1').then(() => workspace.open())
          )
        )
      )

      runs(() => {
        // does not reopen items with no uri
        expect(workspace.getActivePaneItem().getURI()).toBeUndefined()
        pane.destroyActiveItem()
      })

      waitsForPromise(() => workspace.reopenItem())

      const firstDirectory = atom.project.getDirectories()[0]
      expect(firstDirectory).toBeDefined()

      runs(() => {
        expect(workspace.getActivePaneItem().getURI()).not.toBeUndefined()

        // destroy all items
        expect(workspace.getActivePaneItem().getURI()).toBe(firstDirectory.resolve('file1'))
        pane.destroyActiveItem()
        expect(workspace.getActivePaneItem().getURI()).toBe(firstDirectory.resolve('b'))
        pane.destroyActiveItem()
        expect(workspace.getActivePaneItem().getURI()).toBe(firstDirectory.resolve('a'))
        pane.destroyActiveItem()

        // reopens items with uris
        expect(workspace.getActivePaneItem()).toBeUndefined()
      })

      waitsForPromise(() => workspace.reopenItem())

      runs(() => expect(workspace.getActivePaneItem().getURI()).toBe(firstDirectory.resolve('a')))

      // does not reopen items that are already open
      waitsForPromise(() => workspace.open('b'))

      runs(() => expect(workspace.getActivePaneItem().getURI()).toBe(firstDirectory.resolve('b')))

      waitsForPromise(() => workspace.reopenItem())

      runs(() => expect(workspace.getActivePaneItem().getURI()).toBe(firstDirectory.resolve('file1')))
    })
  })

  describe('::increase/decreaseFontSize()', () => {
    it('increases/decreases the font size without going below 1', () => {
      atom.config.set('editor.fontSize', 1)
      workspace.increaseFontSize()
      expect(atom.config.get('editor.fontSize')).toBe(2)
      workspace.increaseFontSize()
      expect(atom.config.get('editor.fontSize')).toBe(3)
      workspace.decreaseFontSize()
      expect(atom.config.get('editor.fontSize')).toBe(2)
      workspace.decreaseFontSize()
      expect(atom.config.get('editor.fontSize')).toBe(1)
      workspace.decreaseFontSize()
      expect(atom.config.get('editor.fontSize')).toBe(1)
    })
  })

  describe('::resetFontSize()', () => {
    it("resets the font size to the window's starting font size", () => {
      const originalFontSize = atom.config.get('editor.fontSize')

      workspace.increaseFontSize()
      expect(atom.config.get('editor.fontSize')).toBe(originalFontSize + 1)
      workspace.resetFontSize()
      expect(atom.config.get('editor.fontSize')).toBe(originalFontSize)
      workspace.decreaseFontSize()
      expect(atom.config.get('editor.fontSize')).toBe(originalFontSize - 1)
      workspace.resetFontSize()
      expect(atom.config.get('editor.fontSize')).toBe(originalFontSize)
    })

    it('does nothing if the font size has not been changed', () => {
      const originalFontSize = atom.config.get('editor.fontSize')

      workspace.resetFontSize()
      expect(atom.config.get('editor.fontSize')).toBe(originalFontSize)
    })

    it("resets the font size when the editor's font size changes", () => {
      const originalFontSize = atom.config.get('editor.fontSize')

      atom.config.set('editor.fontSize', originalFontSize + 1)
      workspace.resetFontSize()
      expect(atom.config.get('editor.fontSize')).toBe(originalFontSize)
      atom.config.set('editor.fontSize', originalFontSize - 1)
      workspace.resetFontSize()
      expect(atom.config.get('editor.fontSize')).toBe(originalFontSize)
    })
  })

  describe('::openLicense()', () => {
    it('opens the license as plain-text in a buffer', () => {
      waitsForPromise(() => workspace.openLicense())
      runs(() => expect(workspace.getActivePaneItem().getText()).toMatch(/Copyright/))
    })
  })

  describe('::isTextEditor(obj)', () => {
    it('returns true when the passed object is an instance of `TextEditor`', () => {
      expect(workspace.isTextEditor(new TextEditor())).toBe(true)
      expect(workspace.isTextEditor({getText: () => null})).toBe(false)
      expect(workspace.isTextEditor(null)).toBe(false)
      expect(workspace.isTextEditor(undefined)).toBe(false)
    })
  })

  describe('::getActiveTextEditor()', () => {
    describe("when the workspace center's active pane item is a text editor", () => {
      describe('when the workspace center has focus', () => {
        it('returns the text editor', () => {
          const workspaceCenter = workspace.getCenter()
          const editor = new TextEditor()
          workspaceCenter.getActivePane().activateItem(editor)
          workspaceCenter.activate()

          expect(workspace.getActiveTextEditor()).toBe(editor)
        })
      })

      describe('when a dock has focus', () => {
        it('returns the text editor', () => {
          const workspaceCenter = workspace.getCenter()
          const editor = new TextEditor()
          workspaceCenter.getActivePane().activateItem(editor)
          workspace.getLeftDock().activate()

          expect(workspace.getActiveTextEditor()).toBe(editor)
        })
      })
    })

    describe("when the workspace center's active pane item is not a text editor", () => {
      it('returns undefined', () => {
        const workspaceCenter = workspace.getCenter()
        const nonEditorItem = document.createElement('div')
        workspaceCenter.getActivePane().activateItem(nonEditorItem)

        expect(workspace.getActiveTextEditor()).toBeUndefined()
      })
    })
  })

  describe('::observeTextEditors()', () => {
    it('invokes the observer with current and future text editors', () => {
      const observed = []

      waitsForPromise(() => workspace.open())
      waitsForPromise(() => workspace.open())
      waitsForPromise(() => workspace.openLicense())

      runs(() => workspace.observeTextEditors(editor => observed.push(editor)))

      waitsForPromise(() => workspace.open())

      expect(observed).toEqual(workspace.getTextEditors())
    })
  })

  describe('::observeActiveTextEditor()', () => {
    it('invokes the observer with current active text editor and each time a different text editor becomes active', () => {
      const pane = workspace.getCenter().getActivePane()
      observed = []

      const inactiveEditorBeforeRegisteringObserver = new TextEditor()
      const activeEditorBeforeRegisteringObserver = new TextEditor()
      pane.activateItem(inactiveEditorBeforeRegisteringObserver)
      pane.activateItem(activeEditorBeforeRegisteringObserver)

      workspace.observeActiveTextEditor(editor => observed.push(editor))

      const editorAddedAfterRegisteringObserver = new TextEditor()
      const nonEditorItemAddedAfterRegisteringObserver = document.createElement('div')
      pane.activateItem(editorAddedAfterRegisteringObserver)

      expect(observed).toEqual(
        [activeEditorBeforeRegisteringObserver, editorAddedAfterRegisteringObserver]
      )
    })
  })

  describe('::onDidChangeActiveTextEditor()', () => {
    let center, pane, observed

    beforeEach(() => {
      center = workspace.getCenter()
      pane = center.getActivePane()
      observed = []
    })

    it("invokes the observer when a text editor becomes the workspace center's active pane item while a dock has focus", () => {
      workspace.onDidChangeActiveTextEditor(editor => observed.push(editor))

      const dock = workspace.getLeftDock()
      dock.activate()
      expect(atom.workspace.getActivePaneContainer()).toBe(dock)

      const editor = new TextEditor()
      center.getActivePane().activateItem(editor)
      expect(atom.workspace.getActivePaneContainer()).toBe(dock)

      expect(observed).toEqual([editor])
    })

    it('invokes the observer when the last text editor is closed', () => {
      const editor = new TextEditor()
      pane.activateItem(editor)

      workspace.onDidChangeActiveTextEditor(editor => observed.push(editor))
      pane.destroyItem(editor)
      expect(observed).toEqual([undefined])
    })

    it("invokes the observer when the workspace center's active pane item changes from an editor item to a non-editor item", () => {
      const editor = new TextEditor()
      const nonEditorItem = document.createElement('div')
      pane.activateItem(editor)

      workspace.onDidChangeActiveTextEditor(editor => observed.push(editor))
      pane.activateItem(nonEditorItem)
      expect(observed).toEqual([undefined])
    })

    it("does not invoke the observer when the workspace center's active pane item changes from a non-editor item to another non-editor item", () => {
      workspace.onDidChangeActiveTextEditor(editor => observed.push(editor))

      const nonEditorItem1 = document.createElement('div')
      const nonEditorItem2 = document.createElement('div')
      pane.activateItem(nonEditorItem1)
      pane.activateItem(nonEditorItem1)

      expect(observed).toEqual([])
    })

    it('invokes the observer when closing the one and only text editor after deserialization', async () => {
      pane.activateItem(new TextEditor())

      simulateReload()

      runs(() => {
        workspace.onDidChangeActiveTextEditor(editor => observed.push(editor))
        workspace.closeActivePaneItemOrEmptyPaneOrWindow()
        expect(observed).toEqual([undefined])
      })
    })
  })

  describe('when an editor is destroyed', () => {
    it('removes the editor', async () => {
      const editor = await workspace.open('a')
      expect(workspace.getTextEditors()).toHaveLength(1)
      editor.destroy()
      expect(workspace.getTextEditors()).toHaveLength(0)
    })
  })

  describe('when an editor is copied because its pane is split', () => {
    it('sets up the new editor to be configured by the text editor registry', async () => {
      await atom.packages.activatePackage('language-javascript')

      const editor = await workspace.open('a')

      atom.grammars.assignLanguageMode(editor, 'source.js')
      expect(editor.getGrammar().name).toBe('JavaScript')

      workspace.getActivePane().splitRight({copyActiveItem: true})
      const newEditor = workspace.getActiveTextEditor()
      expect(newEditor).not.toBe(editor)
      expect(newEditor.getGrammar().name).toBe('JavaScript')
    })
  })

  it('stores the active grammars used by all the open editors', () => {
    waitsForPromise(() => atom.packages.activatePackage('language-javascript'))

    waitsForPromise(() => atom.packages.activatePackage('language-coffee-script'))

    waitsForPromise(() => atom.packages.activatePackage('language-todo'))

    waitsForPromise(() => atom.workspace.open('sample.coffee'))

    runs(() => {
      atom.workspace.getActiveTextEditor().setText(dedent `
        i = /test/; #FIXME\
      `)

      const atom2 = new AtomEnvironment({applicationDelegate: atom.applicationDelegate})
      atom2.initialize({
        window: document.createElement('div'),
        document: Object.assign(
          document.createElement('div'),
          {
            body: document.createElement('div'),
            head: document.createElement('div')
          }
        )
      })

      atom2.packages.loadPackage('language-javascript')
      atom2.packages.loadPackage('language-coffee-script')
      atom2.packages.loadPackage('language-todo')
      atom2.project.deserialize(atom.project.serialize())
      atom2.workspace.deserialize(atom.workspace.serialize(), atom2.deserializers)

      expect(atom2.grammars.getGrammars().map(grammar => grammar.scopeName).sort()).toEqual([
        'source.coffee',
        'source.js',
        'source.js.regexp',
        'source.js.regexp.replacement',
        'source.jsdoc',
        'source.litcoffee',
        'text.plain.null-grammar',
        'text.todo'
      ])

      atom2.destroy()
    })
  })

  describe('document.title', () => {
    describe('when there is no item open', () => {
      it('sets the title to the project path', () => expect(document.title).toMatch(escapeStringRegex(fs.tildify(atom.project.getPaths()[0]))))

      it("sets the title to 'untitled' if there is no project path", () => {
        atom.project.setPaths([])
        expect(document.title).toMatch(/^untitled/)
      })
    })

    describe("when the active pane item's path is not inside a project path", () => {
      beforeEach(() =>
        waitsForPromise(() =>
          atom.workspace.open('b').then(() => atom.project.setPaths([]))
        )
      )

      it("sets the title to the pane item's title plus the item's path", () => {
        const item = atom.workspace.getActivePaneItem()
        const pathEscaped = fs.tildify(escapeStringRegex(path.dirname(item.getPath())))
        expect(document.title).toMatch(new RegExp(`^${item.getTitle()} \\u2014 ${pathEscaped}`))
      })

      describe('when the title of the active pane item changes', () => {
        it("updates the window title based on the item's new title", () => {
          const editor = atom.workspace.getActivePaneItem()
          editor.buffer.setPath(path.join(temp.dir, 'hi'))
          const pathEscaped = fs.tildify(escapeStringRegex(path.dirname(editor.getPath())))
          expect(document.title).toMatch(new RegExp(`^${editor.getTitle()} \\u2014 ${pathEscaped}`))
        })
      })

      describe("when the active pane's item changes", () => {
        it("updates the title to the new item's title plus the project path", () => {
          atom.workspace.getActivePane().activateNextItem()
          const item = atom.workspace.getActivePaneItem()
          const pathEscaped = fs.tildify(escapeStringRegex(path.dirname(item.getPath())))
          expect(document.title).toMatch(new RegExp(`^${item.getTitle()} \\u2014 ${pathEscaped}`))
        })
      })

      describe("when an inactive pane's item changes", () => {
        it('does not update the title', () => {
          const pane = atom.workspace.getActivePane()
          pane.splitRight()
          const initialTitle = document.title
          pane.activateNextItem()
          expect(document.title).toBe(initialTitle)
        })
      })
    })

    describe('when the active pane item is inside a project path', () => {
      beforeEach(() =>
        waitsForPromise(() => atom.workspace.open('b'))
      )

      describe('when there is an active pane item', () => {
        it("sets the title to the pane item's title plus the project path", () => {
          const item = atom.workspace.getActivePaneItem()
          const pathEscaped = fs.tildify(escapeStringRegex(atom.project.getPaths()[0]))
          expect(document.title).toMatch(new RegExp(`^${item.getTitle()} \\u2014 ${pathEscaped}`))
        })
      })

      describe('when the title of the active pane item changes', () => {
        it("updates the window title based on the item's new title", () => {
          const editor = atom.workspace.getActivePaneItem()
          editor.buffer.setPath(path.join(atom.project.getPaths()[0], 'hi'))
          const pathEscaped = fs.tildify(escapeStringRegex(atom.project.getPaths()[0]))
          expect(document.title).toMatch(new RegExp(`^${editor.getTitle()} \\u2014 ${pathEscaped}`))
        })
      })

      describe("when the active pane's item changes", () => {
        it("updates the title to the new item's title plus the project path", () => {
          atom.workspace.getActivePane().activateNextItem()
          const item = atom.workspace.getActivePaneItem()
          const pathEscaped = fs.tildify(escapeStringRegex(atom.project.getPaths()[0]))
          expect(document.title).toMatch(new RegExp(`^${item.getTitle()} \\u2014 ${pathEscaped}`))
        })
      })

      describe('when the last pane item is removed', () => {
        it("updates the title to the project's first path", () => {
          atom.workspace.getActivePane().destroy()
          expect(atom.workspace.getActivePaneItem()).toBeUndefined()
          expect(document.title).toMatch(escapeStringRegex(fs.tildify(atom.project.getPaths()[0])))
        })
      })

      describe("when an inactive pane's item changes", () => {
        it('does not update the title', () => {
          const pane = atom.workspace.getActivePane()
          pane.splitRight()
          const initialTitle = document.title
          pane.activateNextItem()
          expect(document.title).toBe(initialTitle)
        })
      })
    })

    describe('when the workspace is deserialized', () => {
      beforeEach(() => waitsForPromise(() => atom.workspace.open('a')))

      it("updates the title to contain the project's path", () => {
        document.title = null

        const atom2 = new AtomEnvironment({applicationDelegate: atom.applicationDelegate})
        atom2.initialize({
          window: document.createElement('div'),
          document: Object.assign(
            document.createElement('div'),
            {
              body: document.createElement('div'),
              head: document.createElement('div')
            }
          )
        })

        waitsForPromise(() => atom2.project.deserialize(atom.project.serialize()))

        runs(() => {
          atom2.workspace.deserialize(atom.workspace.serialize(), atom2.deserializers)
          const item = atom2.workspace.getActivePaneItem()
          const pathEscaped = fs.tildify(escapeStringRegex(atom.project.getPaths()[0]))
          expect(document.title).toMatch(new RegExp(`^${item.getLongTitle()} \\u2014 ${pathEscaped}`))

          atom2.destroy()
        })
      })
    })
  })

  describe('document edited status', () => {
    let item1
    let item2

    beforeEach(() => {
      waitsForPromise(() => atom.workspace.open('a'))
      waitsForPromise(() => atom.workspace.open('b'))
      runs(() => {
        [item1, item2] = atom.workspace.getPaneItems()
      })
    })

    it('calls setDocumentEdited when the active item changes', () => {
      expect(atom.workspace.getActivePaneItem()).toBe(item2)
      item1.insertText('a')
      expect(item1.isModified()).toBe(true)
      atom.workspace.getActivePane().activateNextItem()

      expect(setDocumentEdited).toHaveBeenCalledWith(true)
    })

    it("calls atom.setDocumentEdited when the active item's modified status changes", () => {
      expect(atom.workspace.getActivePaneItem()).toBe(item2)
      item2.insertText('a')
      advanceClock(item2.getBuffer().getStoppedChangingDelay())

      expect(item2.isModified()).toBe(true)
      expect(setDocumentEdited).toHaveBeenCalledWith(true)

      item2.undo()
      advanceClock(item2.getBuffer().getStoppedChangingDelay())

      expect(item2.isModified()).toBe(false)
      expect(setDocumentEdited).toHaveBeenCalledWith(false)
    })
  })

  describe('adding panels', () => {
    class TestItem {}

    // Don't use ES6 classes because then we'll have to call `super()` which we can't do with
    // HTMLElement
    function TestItemElement () { this.constructor = TestItemElement }
    function Ctor () { this.constructor = TestItemElement }
    Ctor.prototype = HTMLElement.prototype
    TestItemElement.prototype = new Ctor()
    TestItemElement.__super__ = HTMLElement.prototype
    TestItemElement.prototype.initialize = function (model) { this.model = model; return this }
    TestItemElement.prototype.getModel = function () { return this.model }

    beforeEach(() =>
      atom.views.addViewProvider(TestItem, model => new TestItemElement().initialize(model))
    )

    describe('::addLeftPanel(model)', () => {
      it('adds a panel to the correct panel container', () => {
        let addPanelSpy
        expect(atom.workspace.getLeftPanels().length).toBe(0)
        atom.workspace.panelContainers.left.onDidAddPanel(addPanelSpy = jasmine.createSpy())

        const model = new TestItem()
        const panel = atom.workspace.addLeftPanel({item: model})

        expect(panel).toBeDefined()
        expect(addPanelSpy).toHaveBeenCalledWith({panel, index: 0})

        const itemView = atom.views.getView(atom.workspace.getLeftPanels()[0].getItem())
        expect(itemView instanceof TestItemElement).toBe(true)
        expect(itemView.getModel()).toBe(model)
      })
    })

    describe('::addRightPanel(model)', () => {
      it('adds a panel to the correct panel container', () => {
        let addPanelSpy
        expect(atom.workspace.getRightPanels().length).toBe(0)
        atom.workspace.panelContainers.right.onDidAddPanel(addPanelSpy = jasmine.createSpy())

        const model = new TestItem()
        const panel = atom.workspace.addRightPanel({item: model})

        expect(panel).toBeDefined()
        expect(addPanelSpy).toHaveBeenCalledWith({panel, index: 0})

        const itemView = atom.views.getView(atom.workspace.getRightPanels()[0].getItem())
        expect(itemView instanceof TestItemElement).toBe(true)
        expect(itemView.getModel()).toBe(model)
      })
    })

    describe('::addTopPanel(model)', () => {
      it('adds a panel to the correct panel container', () => {
        let addPanelSpy
        expect(atom.workspace.getTopPanels().length).toBe(0)
        atom.workspace.panelContainers.top.onDidAddPanel(addPanelSpy = jasmine.createSpy())

        const model = new TestItem()
        const panel = atom.workspace.addTopPanel({item: model})

        expect(panel).toBeDefined()
        expect(addPanelSpy).toHaveBeenCalledWith({panel, index: 0})

        const itemView = atom.views.getView(atom.workspace.getTopPanels()[0].getItem())
        expect(itemView instanceof TestItemElement).toBe(true)
        expect(itemView.getModel()).toBe(model)
      })
    })

    describe('::addBottomPanel(model)', () => {
      it('adds a panel to the correct panel container', () => {
        let addPanelSpy
        expect(atom.workspace.getBottomPanels().length).toBe(0)
        atom.workspace.panelContainers.bottom.onDidAddPanel(addPanelSpy = jasmine.createSpy())

        const model = new TestItem()
        const panel = atom.workspace.addBottomPanel({item: model})

        expect(panel).toBeDefined()
        expect(addPanelSpy).toHaveBeenCalledWith({panel, index: 0})

        const itemView = atom.views.getView(atom.workspace.getBottomPanels()[0].getItem())
        expect(itemView instanceof TestItemElement).toBe(true)
        expect(itemView.getModel()).toBe(model)
      })
    })

    describe('::addHeaderPanel(model)', () => {
      it('adds a panel to the correct panel container', () => {
        let addPanelSpy
        expect(atom.workspace.getHeaderPanels().length).toBe(0)
        atom.workspace.panelContainers.header.onDidAddPanel(addPanelSpy = jasmine.createSpy())

        const model = new TestItem()
        const panel = atom.workspace.addHeaderPanel({item: model})

        expect(panel).toBeDefined()
        expect(addPanelSpy).toHaveBeenCalledWith({panel, index: 0})

        const itemView = atom.views.getView(atom.workspace.getHeaderPanels()[0].getItem())
        expect(itemView instanceof TestItemElement).toBe(true)
        expect(itemView.getModel()).toBe(model)
      })
    })

    describe('::addFooterPanel(model)', () => {
      it('adds a panel to the correct panel container', () => {
        let addPanelSpy
        expect(atom.workspace.getFooterPanels().length).toBe(0)
        atom.workspace.panelContainers.footer.onDidAddPanel(addPanelSpy = jasmine.createSpy())

        const model = new TestItem()
        const panel = atom.workspace.addFooterPanel({item: model})

        expect(panel).toBeDefined()
        expect(addPanelSpy).toHaveBeenCalledWith({panel, index: 0})

        const itemView = atom.views.getView(atom.workspace.getFooterPanels()[0].getItem())
        expect(itemView instanceof TestItemElement).toBe(true)
        expect(itemView.getModel()).toBe(model)
      })
    })

    describe('::addModalPanel(model)', () => {
      it('adds a panel to the correct panel container', () => {
        let addPanelSpy
        expect(atom.workspace.getModalPanels().length).toBe(0)
        atom.workspace.panelContainers.modal.onDidAddPanel(addPanelSpy = jasmine.createSpy())

        const model = new TestItem()
        const panel = atom.workspace.addModalPanel({item: model})

        expect(panel).toBeDefined()
        expect(addPanelSpy).toHaveBeenCalledWith({panel, index: 0})

        const itemView = atom.views.getView(atom.workspace.getModalPanels()[0].getItem())
        expect(itemView instanceof TestItemElement).toBe(true)
        expect(itemView.getModel()).toBe(model)
      })
    })

    describe('::panelForItem(item)', () => {
      it('returns the panel associated with the item', () => {
        const item = new TestItem()
        const panel = atom.workspace.addLeftPanel({item})

        const itemWithNoPanel = new TestItem()

        expect(atom.workspace.panelForItem(item)).toBe(panel)
        expect(atom.workspace.panelForItem(itemWithNoPanel)).toBe(null)
      })
    })
  })

  describe('::scan(regex, options, callback)', () => {
    describe('when called with a regex', () => {
      it('calls the callback with all regex results in all files in the project', () => {
        const results = []
        waitsForPromise(() =>
          atom.workspace.scan(
            /(a)+/, {leadingContextLineCount: 1, trailingContextLineCount: 1},
            result => results.push(result))
        )

        runs(() => {
          expect(results).toHaveLength(3)
          expect(results[0].filePath).toBe(atom.project.getDirectories()[0].resolve('a'))
          expect(results[0].matches).toHaveLength(3)
          expect(results[0].matches[0]).toEqual({
            matchText: 'aaa',
            lineText: 'aaa bbb',
            lineTextOffset: 0,
            range: [[0, 0], [0, 3]],
            leadingContextLines: [],
            trailingContextLines: ['cc aa cc']
          })
        })
      })

      it('works with with escaped literals (like $ and ^)', () => {
        const results = []
        waitsForPromise(() => atom.workspace.scan(
          /\$\w+/, {leadingContextLineCount: 1, trailingContextLineCount: 1},
          result => results.push(result)))

        runs(() => {
          expect(results.length).toBe(1)
          const {filePath, matches} = results[0]
          expect(filePath).toBe(atom.project.getDirectories()[0].resolve('a'))
          expect(matches).toHaveLength(1)
          expect(matches[0]).toEqual({
            matchText: '$bill',
            lineText: 'dollar$bill',
            lineTextOffset: 0,
            range: [[2, 6], [2, 11]],
            leadingContextLines: ['cc aa cc'],
            trailingContextLines: []
          })
        })
      })

      it('works on evil filenames', () => {
        atom.config.set('core.excludeVcsIgnoredPaths', false)
        platform.generateEvilFiles()
        atom.project.setPaths([path.join(__dirname, 'fixtures', 'evil-files')])
        const paths = []
        let matches = []
        waitsForPromise(() =>
          atom.workspace.scan(/evil/, result => {
            paths.push(result.filePath)
            matches = matches.concat(result.matches)
          })
        )

        runs(() => {
          _.each(matches, m => expect(m.matchText).toEqual('evil'))

          if (platform.isWindows()) {
            expect(paths.length).toBe(3)
            expect(paths[0]).toMatch(/a_file_with_utf8.txt$/)
            expect(paths[1]).toMatch(/file with spaces.txt$/)
            expect(path.basename(paths[2])).toBe('utfa\u0306.md')
          } else {
            expect(paths.length).toBe(5)
            expect(paths[0]).toMatch(/a_file_with_utf8.txt$/)
            expect(paths[1]).toMatch(/file with spaces.txt$/)
            expect(paths[2]).toMatch(/goddam\nnewlines$/m)
            expect(paths[3]).toMatch(/quote".txt$/m)
            expect(path.basename(paths[4])).toBe('utfa\u0306.md')
          }
        })
      })

      it('ignores case if the regex includes the `i` flag', () => {
        const results = []
        waitsForPromise(() => atom.workspace.scan(/DOLLAR/i, result => results.push(result)))

        runs(() => expect(results).toHaveLength(1))
      })

      describe('when the core.excludeVcsIgnoredPaths config is truthy', () => {
        let projectPath
        let ignoredPath

        beforeEach(() => {
          const sourceProjectPath = path.join(__dirname, 'fixtures', 'git', 'working-dir')
          projectPath = path.join(temp.mkdirSync('atom'))

          const writerStream = fstream.Writer(projectPath)
          fstream.Reader(sourceProjectPath).pipe(writerStream)

          waitsFor(done => {
            writerStream.on('close', done)
            writerStream.on('error', done)
          })

          runs(() => {
            fs.rename(path.join(projectPath, 'git.git'), path.join(projectPath, '.git'))
            ignoredPath = path.join(projectPath, 'ignored.txt')
            fs.writeFileSync(ignoredPath, 'this match should not be included')
          })
        })

        afterEach(() => {
          if (fs.existsSync(projectPath)) {
            fs.removeSync(projectPath)
          }
        })

        it('excludes ignored files', () => {
          atom.project.setPaths([projectPath])
          atom.config.set('core.excludeVcsIgnoredPaths', true)
          const resultHandler = jasmine.createSpy('result found')
          waitsForPromise(() =>
            atom.workspace.scan(/match/, results => resultHandler())
          )

          runs(() => expect(resultHandler).not.toHaveBeenCalled())
        })
      })

      it('includes only files when a directory filter is specified', () => {
        const projectPath = path.join(path.join(__dirname, 'fixtures', 'dir'))
        atom.project.setPaths([projectPath])

        const filePath = path.join(projectPath, 'a-dir', 'oh-git')

        const paths = []
        let matches = []
        waitsForPromise(() =>
          atom.workspace.scan(/aaa/, {paths: [`a-dir${path.sep}`]}, result => {
            paths.push(result.filePath)
            matches = matches.concat(result.matches)
          })
        )

        runs(() => {
          expect(paths.length).toBe(1)
          expect(paths[0]).toBe(filePath)
          expect(matches.length).toBe(1)
        })
      })

      it("includes files and folders that begin with a '.'", () => {
        const projectPath = temp.mkdirSync('atom-spec-workspace')
        const filePath = path.join(projectPath, '.text')
        fs.writeFileSync(filePath, 'match this')
        atom.project.setPaths([projectPath])
        const paths = []
        let matches = []
        waitsForPromise(() =>
          atom.workspace.scan(/match this/, result => {
            paths.push(result.filePath)
            matches = matches.concat(result.matches)
          })
        )

        runs(() => {
          expect(paths.length).toBe(1)
          expect(paths[0]).toBe(filePath)
          expect(matches.length).toBe(1)
        })
      })

      it('excludes values in core.ignoredNames', () => {
        const ignoredNames = atom.config.get('core.ignoredNames')
        ignoredNames.push('a')
        atom.config.set('core.ignoredNames', ignoredNames)

        const resultHandler = jasmine.createSpy('result found')
        waitsForPromise(() =>
          atom.workspace.scan(/dollar/, results => resultHandler())
        )

        runs(() => expect(resultHandler).not.toHaveBeenCalled())
      })

      it('scans buffer contents if the buffer is modified', () => {
        let editor = null
        const results = []

        waitsForPromise(() =>
          atom.workspace.open('a').then(o => {
            editor = o
            editor.setText('Elephant')
          })
        )

        waitsForPromise(() => atom.workspace.scan(/a|Elephant/, result => results.push(result)))

        runs(() => {
          expect(results).toHaveLength(3)
          const resultForA = _.find(results, ({filePath}) => path.basename(filePath) === 'a')
          expect(resultForA.matches).toHaveLength(1)
          expect(resultForA.matches[0].matchText).toBe('Elephant')
        })
      })

      it('ignores buffers outside the project', () => {
        let editor = null
        const results = []

        waitsForPromise(() =>
          atom.workspace.open(temp.openSync().path).then(o => {
            editor = o
            editor.setText('Elephant')
          })
        )

        waitsForPromise(() => atom.workspace.scan(/Elephant/, result => results.push(result)))

        runs(() => expect(results).toHaveLength(0))
      })

      describe('when the project has multiple root directories', () => {
        let dir1
        let dir2
        let file1
        let file2

        beforeEach(() => {
          dir1 = atom.project.getPaths()[0]
          file1 = path.join(dir1, 'a-dir', 'oh-git')

          dir2 = temp.mkdirSync('a-second-dir')
          const aDir2 = path.join(dir2, 'a-dir')
          file2 = path.join(aDir2, 'a-file')
          fs.mkdirSync(aDir2)
          fs.writeFileSync(file2, 'ccc aaaa')

          atom.project.addPath(dir2)
        })

        it("searches matching files in all of the project's root directories", () => {
          const resultPaths = []
          waitsForPromise(() =>
            atom.workspace.scan(/aaaa/, ({filePath}) => resultPaths.push(filePath))
          )

          runs(() => expect(resultPaths.sort()).toEqual([file1, file2].sort()))
        })

        describe('when an inclusion path starts with the basename of a root directory', () => {
          it('interprets the inclusion path as starting from that directory', () => {
            waitsForPromise(() => {
              const resultPaths = []
              return atom.workspace
                .scan(/aaaa/, {paths: ['dir']}, ({filePath}) => {
                  if (!resultPaths.includes(filePath)) {
                    resultPaths.push(filePath)
                  }
                })
                .then(() => expect(resultPaths).toEqual([file1]))
            })

            waitsForPromise(() => {
              const resultPaths = []
              return atom.workspace
                .scan(/aaaa/, {paths: [path.join('dir', 'a-dir')]}, ({filePath}) => {
                  if (!resultPaths.includes(filePath)) {
                    resultPaths.push(filePath)
                  }
                })
                .then(() => expect(resultPaths).toEqual([file1]))
            })

            waitsForPromise(() => {
              const resultPaths = []
              return atom.workspace
                .scan(/aaaa/, {paths: [path.basename(dir2)]}, ({filePath}) => {
                  if (!resultPaths.includes(filePath)) {
                    resultPaths.push(filePath)
                  }
                })
                .then(() => expect(resultPaths).toEqual([file2]))
            })

            waitsForPromise(() => {
              const resultPaths = []
              return atom.workspace
                .scan(/aaaa/, {paths: [path.join(path.basename(dir2), 'a-dir')]}, ({filePath}) => {
                  if (!resultPaths.includes(filePath)) {
                    resultPaths.push(filePath)
                  }
                })
                .then(() => expect(resultPaths).toEqual([file2]))
            })
          })
        })

        describe('when a custom directory searcher is registered', () => {
          let fakeSearch = null
          // Function that is invoked once all of the fields on fakeSearch are set.
          let onFakeSearchCreated = null

          class FakeSearch {
            constructor (options) {
              // Note that hoisting resolve and reject in this way is generally frowned upon.
              this.options = options
              this.promise = new Promise((resolve, reject) => {
                this.hoistedResolve = resolve
                this.hoistedReject = reject
                if (typeof onFakeSearchCreated === 'function') {
                  onFakeSearchCreated(this)
                }
              })
            }
            then (...args) {
              return this.promise.then.apply(this.promise, args)
            }
            cancel () {
              this.cancelled = true
              // According to the spec for a DirectorySearcher, invoking `cancel()` should
              // resolve the thenable rather than reject it.
              this.hoistedResolve()
            }
          }

          beforeEach(() => {
            fakeSearch = null
            onFakeSearchCreated = null
            atom.packages.serviceHub.provide('atom.directory-searcher', '0.1.0', {
              canSearchDirectory (directory) { return directory.getPath() === dir1 },
              search (directory, regex, options) {
                fakeSearch = new FakeSearch(options)
                return fakeSearch
              }
            })

            waitsFor(() => atom.workspace.directorySearchers.length > 0)
          })

          it('can override the DefaultDirectorySearcher on a per-directory basis', () => {
            const foreignFilePath = 'ssh://foreign-directory:8080/hello.txt'
            const numPathsSearchedInDir2 = 1
            const numPathsToPretendToSearchInCustomDirectorySearcher = 10
            const searchResult = {
              filePath: foreignFilePath,
              matches: [
                {
                  lineText: 'Hello world',
                  lineTextOffset: 0,
                  matchText: 'Hello',
                  range: [[0, 0], [0, 5]]
                }
              ]
            }
            onFakeSearchCreated = fakeSearch => {
              fakeSearch.options.didMatch(searchResult)
              fakeSearch.options.didSearchPaths(numPathsToPretendToSearchInCustomDirectorySearcher)
              fakeSearch.hoistedResolve()
            }

            const resultPaths = []
            const onPathsSearched = jasmine.createSpy('onPathsSearched')
            waitsForPromise(() =>
              atom.workspace.scan(/aaaa/, {onPathsSearched}, ({filePath}) => resultPaths.push(filePath))
            )

            runs(() => {
              expect(resultPaths.sort()).toEqual([foreignFilePath, file2].sort())
              // onPathsSearched should be called once by each DirectorySearcher. The order is not
              // guaranteed, so we can only verify the total number of paths searched is correct
              // after the second call.
              expect(onPathsSearched.callCount).toBe(2)
              expect(onPathsSearched.mostRecentCall.args[0]).toBe(
                numPathsToPretendToSearchInCustomDirectorySearcher + numPathsSearchedInDir2)
            })
          })

          it('can be cancelled when the object returned by scan() has its cancel() method invoked', () => {
            const thenable = atom.workspace.scan(/aaaa/, () => {})
            let resultOfPromiseSearch = null

            waitsFor('fakeSearch to be defined', () => fakeSearch != null)

            runs(() => {
              expect(fakeSearch.cancelled).toBe(undefined)
              thenable.cancel()
              expect(fakeSearch.cancelled).toBe(true)
            })

            waitsForPromise(() => thenable.then(promiseResult => { resultOfPromiseSearch = promiseResult }))

            runs(() => expect(resultOfPromiseSearch).toBe('cancelled'))
          })

          it('will have the side-effect of failing the overall search if it fails', () => {
            // This provider's search should be cancelled when the first provider fails
            let cancelableSearch
            let fakeSearch2 = null
            atom.packages.serviceHub.provide('atom.directory-searcher', '0.1.0', {
              canSearchDirectory (directory) { return directory.getPath() === dir2 },
              search (directory, regex, options) {
                fakeSearch2 = new FakeSearch(options)
                return fakeSearch2
              }
            })

            let didReject = false
            const promise = cancelableSearch = atom.workspace.scan(/aaaa/, () => {})
            waitsFor('fakeSearch to be defined', () => fakeSearch != null)

            runs(() => fakeSearch.hoistedReject())

            waitsForPromise(() => cancelableSearch.catch(() => { didReject = true }))

            waitsFor(done => promise.then(null, done))

            runs(() => {
              expect(didReject).toBe(true)
              expect(fakeSearch2.cancelled).toBe(true)
            })
          })
        })
      })
    })
  }) // Cancels other ongoing searches

  describe('::replace(regex, replacementText, paths, iterator)', () => {
    let fixturesDir, projectDir

    beforeEach(() => {
      fixturesDir = path.dirname(atom.project.getPaths()[0])
      projectDir = temp.mkdirSync('atom')
      atom.project.setPaths([projectDir])
    })

    describe("when a file doesn't exist", () => {
      it('calls back with an error', () => {
        const errors = []
        const missingPath = path.resolve('/not-a-file.js')
        expect(fs.existsSync(missingPath)).toBeFalsy()

        waitsForPromise(() =>
          atom.workspace.replace(/items/gi, 'items', [missingPath], (result, error) => errors.push(error))
        )

        runs(() => {
          expect(errors).toHaveLength(1)
          expect(errors[0].path).toBe(missingPath)
        })
      })
    })

    describe('when called with unopened files', () => {
      it('replaces properly', () => {
        const filePath = path.join(projectDir, 'sample.js')
        fs.copyFileSync(path.join(fixturesDir, 'sample.js'), filePath)

        const results = []
        waitsForPromise(() =>
          atom.workspace.replace(/items/gi, 'items', [filePath], result => results.push(result))
        )

        runs(() => {
          expect(results).toHaveLength(1)
          expect(results[0].filePath).toBe(filePath)
          expect(results[0].replacements).toBe(6)
        })
      })

      it('does not discard the multiline flag', () => {
        const filePath = path.join(projectDir, 'sample.js')
        fs.copyFileSync(path.join(fixturesDir, 'sample.js'), filePath)

        const results = []
        waitsForPromise(() =>
          atom.workspace.replace(/;$/gmi, 'items', [filePath], result => results.push(result))
        )

        runs(() => {
          expect(results).toHaveLength(1)
          expect(results[0].filePath).toBe(filePath)
          expect(results[0].replacements).toBe(8)
        })
      })
    })

    describe('when a buffer is already open', () => {
      it('replaces properly and saves when not modified', () => {
        const filePath = path.join(projectDir, 'sample.js')
        fs.copyFileSync(path.join(fixturesDir, 'sample.js'), path.join(projectDir, 'sample.js'))

        let editor = null
        const results = []

        waitsForPromise(() => atom.workspace.open('sample.js').then(o => { editor = o }))

        runs(() => expect(editor.isModified()).toBeFalsy())

        waitsForPromise(() =>
          atom.workspace.replace(/items/gi, 'items', [filePath], result => results.push(result))
        )

        runs(() => {
          expect(results).toHaveLength(1)
          expect(results[0].filePath).toBe(filePath)
          expect(results[0].replacements).toBe(6)

          expect(editor.isModified()).toBeFalsy()
        })
      })

      it('does not replace when the path is not specified', () => {
        const filePath = path.join(projectDir, 'sample.js')
        const commentFilePath = path.join(projectDir, 'sample-with-comments.js')
        fs.copyFileSync(path.join(fixturesDir, 'sample.js'), filePath)
        fs.copyFileSync(path.join(fixturesDir, 'sample-with-comments.js'), path.join(projectDir, 'sample-with-comments.js'))
        const results = []

        waitsForPromise(() => atom.workspace.open('sample-with-comments.js'))

        waitsForPromise(() =>
          atom.workspace.replace(/items/gi, 'items', [commentFilePath], result => results.push(result))
        )

        runs(() => {
          expect(results).toHaveLength(1)
          expect(results[0].filePath).toBe(commentFilePath)
        })
      })

      it('does NOT save when modified', () => {
        const filePath = path.join(projectDir, 'sample.js')
        fs.copyFileSync(path.join(fixturesDir, 'sample.js'), filePath)

        let editor = null
        const results = []

        waitsForPromise(() => atom.workspace.open('sample.js').then(o => { editor = o }))

        runs(() => {
          editor.buffer.setTextInRange([[0, 0], [0, 0]], 'omg')
          expect(editor.isModified()).toBeTruthy()
        })

        waitsForPromise(() =>
          atom.workspace.replace(/items/gi, 'okthen', [filePath], result => results.push(result))
        )

        runs(() => {
          expect(results).toHaveLength(1)
          expect(results[0].filePath).toBe(filePath)
          expect(results[0].replacements).toBe(6)

          expect(editor.isModified()).toBeTruthy()
        })
      })
    })
  })

  describe('::saveActivePaneItem()', () => {
    let editor, notificationSpy

    beforeEach(() => {
      waitsForPromise(() => atom.workspace.open('sample.js').then(o => {
        editor = o
      }))

      notificationSpy = jasmine.createSpy('did-add-notification')
      atom.notifications.onDidAddNotification(notificationSpy)
    })

    describe('when there is an error', () => {
      it('emits a warning notification when the file cannot be saved', () => {
        spyOn(editor, 'save').andCallFake(() => {
          throw new Error("'/some/file' is a directory")
        })

        waitsForPromise(() =>
          atom.workspace.saveActivePaneItem().then(() => {
            expect(notificationSpy).toHaveBeenCalled()
            expect(notificationSpy.mostRecentCall.args[0].getType()).toBe('warning')
            expect(notificationSpy.mostRecentCall.args[0].getMessage()).toContain('Unable to save')
          })
        )
      })

      it('emits a warning notification when the directory cannot be written to', () => {
        spyOn(editor, 'save').andCallFake(() => {
          throw new Error("ENOTDIR, not a directory '/Some/dir/and-a-file.js'")
        })

        waitsForPromise(() =>
          atom.workspace.saveActivePaneItem().then(() => {
            expect(notificationSpy).toHaveBeenCalled()
            expect(notificationSpy.mostRecentCall.args[0].getType()).toBe('warning')
            expect(notificationSpy.mostRecentCall.args[0].getMessage()).toContain('Unable to save')
          })
        )
      })

      it('emits a warning notification when the user does not have permission', () => {
        spyOn(editor, 'save').andCallFake(() => {
          const error = new Error("EACCES, permission denied '/Some/dir/and-a-file.js'")
          error.code = 'EACCES'
          error.path = '/Some/dir/and-a-file.js'
          throw error
        })

        waitsForPromise(() =>
          atom.workspace.saveActivePaneItem().then(() => {
            expect(notificationSpy).toHaveBeenCalled()
            expect(notificationSpy.mostRecentCall.args[0].getType()).toBe('warning')
            expect(notificationSpy.mostRecentCall.args[0].getMessage()).toContain('Unable to save')
          })
        )
      })

      it('emits a warning notification when the operation is not permitted', () => {
        spyOn(editor, 'save').andCallFake(() => {
          const error = new Error("EPERM, operation not permitted '/Some/dir/and-a-file.js'")
          error.code = 'EPERM'
          error.path = '/Some/dir/and-a-file.js'
          throw error
        })

        waitsForPromise(() =>
          atom.workspace.saveActivePaneItem().then(() => {
            expect(notificationSpy).toHaveBeenCalled()
            expect(notificationSpy.mostRecentCall.args[0].getType()).toBe('warning')
            expect(notificationSpy.mostRecentCall.args[0].getMessage()).toContain('Unable to save')
          })
        )
      })

      it('emits a warning notification when the file is already open by another app', () => {
        spyOn(editor, 'save').andCallFake(() => {
          const error = new Error("EBUSY, resource busy or locked '/Some/dir/and-a-file.js'")
          error.code = 'EBUSY'
          error.path = '/Some/dir/and-a-file.js'
          throw error
        })

        waitsForPromise(() =>
          atom.workspace.saveActivePaneItem().then(() => {
            expect(notificationSpy).toHaveBeenCalled()
            expect(notificationSpy.mostRecentCall.args[0].getType()).toBe('warning')
            expect(notificationSpy.mostRecentCall.args[0].getMessage()).toContain('Unable to save')
          })
        )
      })

      it('emits a warning notification when the file system is read-only', () => {
        spyOn(editor, 'save').andCallFake(() => {
          const error = new Error("EROFS, read-only file system '/Some/dir/and-a-file.js'")
          error.code = 'EROFS'
          error.path = '/Some/dir/and-a-file.js'
          throw error
        })

        waitsForPromise(() =>
          atom.workspace.saveActivePaneItem().then(() => {
            expect(notificationSpy).toHaveBeenCalled()
            expect(notificationSpy.mostRecentCall.args[0].getType()).toBe('warning')
            expect(notificationSpy.mostRecentCall.args[0].getMessage()).toContain('Unable to save')
          })
        )
      })

      it('emits a warning notification when the file cannot be saved', () => {
        spyOn(editor, 'save').andCallFake(() => {
          throw new Error('no one knows')
        })

        waitsForPromise({shouldReject: true}, () =>
          atom.workspace.saveActivePaneItem()
        )
      })
    })
  })

  describe('::closeActivePaneItemOrEmptyPaneOrWindow', () => {
    beforeEach(() => {
      spyOn(atom, 'close')
      waitsForPromise(() => atom.workspace.open())
    })

    it('closes the active center pane item, or the active center pane if it is empty, or the current window if there is only the empty root pane in the center', async () => {
      atom.config.set('core.destroyEmptyPanes', false)

      const pane1 = atom.workspace.getActivePane()
      const pane2 = pane1.splitRight({copyActiveItem: true})

      expect(atom.workspace.getCenter().getPanes().length).toBe(2)
      expect(pane2.getItems().length).toBe(1)
      atom.workspace.closeActivePaneItemOrEmptyPaneOrWindow()

      expect(atom.workspace.getCenter().getPanes().length).toBe(2)
      expect(pane2.getItems().length).toBe(0)

      atom.workspace.closeActivePaneItemOrEmptyPaneOrWindow()

      expect(atom.workspace.getCenter().getPanes().length).toBe(1)
      expect(pane1.getItems().length).toBe(1)

      atom.workspace.closeActivePaneItemOrEmptyPaneOrWindow()
      expect(atom.workspace.getCenter().getPanes().length).toBe(1)
      expect(pane1.getItems().length).toBe(0)
      expect(atom.workspace.getCenter().getPanes().length).toBe(1)

      // The dock items should not be closed
      await atom.workspace.open({
        getTitle: () => 'Permanent Dock Item',
        element: document.createElement('div'),
        getDefaultLocation: () => 'left',
        isPermanentDockItem: () => true
      })
      await atom.workspace.open({
        getTitle: () => 'Impermanent Dock Item',
        element: document.createElement('div'),
        getDefaultLocation: () => 'left'
      })

      expect(atom.workspace.getLeftDock().getPaneItems().length).toBe(2)
      atom.workspace.closeActivePaneItemOrEmptyPaneOrWindow()
      expect(atom.close).toHaveBeenCalled()
    })
  })

  describe('::activateNextPane', () => {
    describe('when the active workspace pane is inside a dock', () => {
      it('activates the next pane in the dock', () => {
        const dock = atom.workspace.getLeftDock()
        const dockPane1 = dock.getPanes()[0]
        const dockPane2 = dockPane1.splitRight()

        dockPane2.focus()
        expect(atom.workspace.getActivePane()).toBe(dockPane2)
        atom.workspace.activateNextPane()
        expect(atom.workspace.getActivePane()).toBe(dockPane1)
      })
    })

    describe('when the active workspace pane is inside the workspace center', () => {
      it('activates the next pane in the workspace center', () => {
        const center = atom.workspace.getCenter()
        const centerPane1 = center.getPanes()[0]
        const centerPane2 = centerPane1.splitRight()

        centerPane2.focus()
        expect(atom.workspace.getActivePane()).toBe(centerPane2)
        atom.workspace.activateNextPane()
        expect(atom.workspace.getActivePane()).toBe(centerPane1)
      })
    })
  })

  describe('::activatePreviousPane', () => {
    describe('when the active workspace pane is inside a dock', () => {
      it('activates the previous pane in the dock', () => {
        const dock = atom.workspace.getLeftDock()
        const dockPane1 = dock.getPanes()[0]
        const dockPane2 = dockPane1.splitRight()

        dockPane1.focus()
        expect(atom.workspace.getActivePane()).toBe(dockPane1)
        atom.workspace.activatePreviousPane()
        expect(atom.workspace.getActivePane()).toBe(dockPane2)
      })
    })

    describe('when the active workspace pane is inside the workspace center', () => {
      it('activates the previous pane in the workspace center', () => {
        const center = atom.workspace.getCenter()
        const centerPane1 = center.getPanes()[0]
        const centerPane2 = centerPane1.splitRight()

        centerPane1.focus()
        expect(atom.workspace.getActivePane()).toBe(centerPane1)
        atom.workspace.activatePreviousPane()
        expect(atom.workspace.getActivePane()).toBe(centerPane2)
      })
    })
  })

  describe('::getVisiblePanes', () => {
    it('returns all panes in visible pane containers', () => {
      const center = workspace.getCenter()
      const leftDock = workspace.getLeftDock()
      const rightDock = workspace.getRightDock()
      const bottomDock = workspace.getBottomDock()

      const centerPane = center.getPanes()[0]
      const leftDockPane = leftDock.getPanes()[0]
      const rightDockPane = rightDock.getPanes()[0]
      const bottomDockPane = bottomDock.getPanes()[0]

      leftDock.hide()
      rightDock.hide()
      bottomDock.hide()
      expect(workspace.getVisiblePanes()).toContain(centerPane)
      expect(workspace.getVisiblePanes()).not.toContain(leftDockPane)
      expect(workspace.getVisiblePanes()).not.toContain(rightDockPane)
      expect(workspace.getVisiblePanes()).not.toContain(bottomDockPane)

      leftDock.show()
      expect(workspace.getVisiblePanes()).toContain(centerPane)
      expect(workspace.getVisiblePanes()).toContain(leftDockPane)
      expect(workspace.getVisiblePanes()).not.toContain(rightDockPane)
      expect(workspace.getVisiblePanes()).not.toContain(bottomDockPane)

      rightDock.show()
      expect(workspace.getVisiblePanes()).toContain(centerPane)
      expect(workspace.getVisiblePanes()).toContain(leftDockPane)
      expect(workspace.getVisiblePanes()).toContain(rightDockPane)
      expect(workspace.getVisiblePanes()).not.toContain(bottomDockPane)

      bottomDock.show()
      expect(workspace.getVisiblePanes()).toContain(centerPane)
      expect(workspace.getVisiblePanes()).toContain(leftDockPane)
      expect(workspace.getVisiblePanes()).toContain(rightDockPane)
      expect(workspace.getVisiblePanes()).toContain(bottomDockPane)
    })
  })

  describe('::getVisiblePaneContainers', () => {
    it('returns all visible pane containers', () => {
      const center = workspace.getCenter()
      const leftDock = workspace.getLeftDock()
      const rightDock = workspace.getRightDock()
      const bottomDock = workspace.getBottomDock()

      leftDock.hide()
      rightDock.hide()
      bottomDock.hide()
      expect(workspace.getVisiblePaneContainers()).toEqual([center])

      leftDock.show()
      expect(workspace.getVisiblePaneContainers().sort()).toEqual([center, leftDock])

      rightDock.show()
      expect(workspace.getVisiblePaneContainers().sort()).toEqual([center, leftDock, rightDock])

      bottomDock.show()
      expect(workspace.getVisiblePaneContainers().sort()).toEqual([center, leftDock, rightDock, bottomDock])
    })
  })

  describe('when the core.allowPendingPaneItems option is falsy', () => {
    it('does not open item with `pending: true` option as pending', () => {
      let pane = null
      atom.config.set('core.allowPendingPaneItems', false)

      waitsForPromise(() =>
        atom.workspace.open('sample.js', {pending: true}).then(() => {
          pane = atom.workspace.getActivePane()
        })
      )

      runs(() => expect(pane.getPendingItem()).toBeFalsy())
    })
  })

  describe('grammar activation', () => {
    it('notifies the workspace of which grammar is used', async () => {
      atom.packages.triggerDeferredActivationHooks()

      const javascriptGrammarUsed = jasmine.createSpy('js grammar used')
      const rubyGrammarUsed = jasmine.createSpy('ruby grammar used')
      const cGrammarUsed = jasmine.createSpy('c grammar used')

      atom.packages.onDidTriggerActivationHook('language-javascript:grammar-used', javascriptGrammarUsed)
      atom.packages.onDidTriggerActivationHook('language-ruby:grammar-used', rubyGrammarUsed)
      atom.packages.onDidTriggerActivationHook('language-c:grammar-used', cGrammarUsed)

      await atom.packages.activatePackage('language-ruby')
      await atom.packages.activatePackage('language-javascript')
      await atom.packages.activatePackage('language-c')
      await atom.workspace.open('sample-with-comments.js')

      // Hooks are triggered when opening new editors
      expect(javascriptGrammarUsed).toHaveBeenCalled()

      // Hooks are triggered when changing existing editors grammars
      atom.grammars.assignLanguageMode(atom.workspace.getActiveTextEditor(), 'source.c')
      expect(cGrammarUsed).toHaveBeenCalled()

      // Hooks are triggered when editors are added in other ways.
      atom.workspace.getActivePane().splitRight({copyActiveItem: true})
      atom.grammars.assignLanguageMode(atom.workspace.getActiveTextEditor(), 'source.ruby')
      expect(rubyGrammarUsed).toHaveBeenCalled()
    })
  })

  describe('.checkoutHeadRevision()', () => {
    let editor = null
    beforeEach(async () => {
      jasmine.useRealClock()
      atom.config.set('editor.confirmCheckoutHeadRevision', false)

      editor = await atom.workspace.open('sample-with-comments.js')
    })

    it('reverts to the version of its file checked into the project repository', async () => {
      editor.setCursorBufferPosition([0, 0])
      editor.insertText('---\n')
      expect(editor.lineTextForBufferRow(0)).toBe('---')

      atom.workspace.checkoutHeadRevision(editor)

      await conditionPromise(() => editor.lineTextForBufferRow(0) === '')
    })

    describe("when there's no repository for the editor's file", () => {
      it("doesn't do anything", async () => {
        editor = new TextEditor()
        editor.setText('stuff')
        atom.workspace.checkoutHeadRevision(editor)

        atom.workspace.checkoutHeadRevision(editor)
      })
    })
  })

  describe('when an item is moved', () => {
    beforeEach(() => {
      atom.workspace.enablePersistence = true
    })

    afterEach(async () => {
      await atom.workspace.itemLocationStore.clear()
      atom.workspace.enablePersistence = false
    })

    it("stores the new location if it's not the default", () => {
      const ITEM_URI = 'atom://test'
      const item = {
        getURI: () => ITEM_URI,
        getDefaultLocation: () => 'left',
        getElement: () => document.createElement('div')
      }
      const centerPane = workspace.getActivePane()
      centerPane.addItem(item)
      const dockPane = atom.workspace.getRightDock().getActivePane()
      spyOn(workspace.itemLocationStore, 'save')
      centerPane.moveItemToPane(item, dockPane)
      expect(workspace.itemLocationStore.save).toHaveBeenCalledWith(ITEM_URI, 'right')
    })

    it("clears the location if it's the default", () => {
      const ITEM_URI = 'atom://test'
      const item = {
        getURI: () => ITEM_URI,
        getDefaultLocation: () => 'right',
        getElement: () => document.createElement('div')
      }
      const centerPane = workspace.getActivePane()
      centerPane.addItem(item)
      const dockPane = atom.workspace.getRightDock().getActivePane()
      spyOn(workspace.itemLocationStore, 'save')
      spyOn(workspace.itemLocationStore, 'delete')
      centerPane.moveItemToPane(item, dockPane)
      expect(workspace.itemLocationStore.delete).toHaveBeenCalledWith(ITEM_URI)
      expect(workspace.itemLocationStore.save).not.toHaveBeenCalled()
    })
  })
})

function escapeStringRegex (string) {
  return string.replace(/[|\\{}()[\]^$+*?.]/g, '\\$&')
}<|MERGE_RESOLUTION|>--- conflicted
+++ resolved
@@ -677,14 +677,7 @@
 
           editor = await workspace.open('sample.js')
 
-<<<<<<< HEAD
           expect(atom.applicationDelegate.confirm).toHaveBeenCalled()
-          expect(editor.largeFileMode).toBe(true)
-=======
-          runs(() => {
-            expect(atom.applicationDelegate.confirm).toHaveBeenCalled()
-          })
->>>>>>> 4ac6b720
         } else {
           expect(editor).not.toBeUndefined()
         }
