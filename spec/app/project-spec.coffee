Project = require 'project'
fs = require 'fs'

describe "Project", ->
  project = null
  beforeEach ->
    project = new Project(require.resolve('fixtures/dir'))

  afterEach ->
    project.destroy()

  describe "when editSession is destroyed", ->
    it "removes edit session and calls destroy on buffer (if buffer is not referenced by other edit sessions)", ->
      editSession = project.buildEditSessionForPath("a")
      anotherEditSession = project.buildEditSessionForPath("a")

      expect(project.editSessions.length).toBe 2
      expect(editSession.buffer).toBe anotherEditSession.buffer

      editSession.destroy()
      expect(project.editSessions.length).toBe 1

      anotherEditSession.destroy()
      expect(project.editSessions.length).toBe 0

  describe ".buildEditSessionForPath(path)", ->
    [absolutePath, newBufferHandler, newEditSessionHandler] = []
    beforeEach ->
      absolutePath = require.resolve('fixtures/dir/a')
      newBufferHandler = jasmine.createSpy('newBufferHandler')
      project.on 'new-buffer', newBufferHandler
      newEditSessionHandler = jasmine.createSpy('newEditSessionHandler')
      project.on 'new-edit-session', newEditSessionHandler

    describe "when given an absolute path that hasn't been opened previously", ->
      it "returns a new edit session for the given path and emits 'new-buffer' and 'new-edit-session' events", ->
        editSession = project.buildEditSessionForPath(absolutePath)
        expect(editSession.buffer.getPath()).toBe absolutePath
        expect(newBufferHandler).toHaveBeenCalledWith editSession.buffer
        expect(newEditSessionHandler).toHaveBeenCalledWith editSession

    describe "when given a relative path that hasn't been opened previously", ->
      it "returns a new edit session for the given path (relative to the project root) and emits 'new-buffer' and 'new-edit-session' events", ->
        editSession = project.buildEditSessionForPath('a')
        expect(editSession.buffer.getPath()).toBe absolutePath
        expect(newBufferHandler).toHaveBeenCalledWith editSession.buffer
        expect(newEditSessionHandler).toHaveBeenCalledWith editSession

    describe "when passed the path to a buffer that has already been opened", ->
      it "returns a new edit session containing previously opened buffer and emits a 'new-edit-session' event", ->
        editSession = project.buildEditSessionForPath(absolutePath)
        newBufferHandler.reset()
        expect(project.buildEditSessionForPath(absolutePath).buffer).toBe editSession.buffer
        expect(project.buildEditSessionForPath('a').buffer).toBe editSession.buffer
        expect(newBufferHandler).not.toHaveBeenCalled()
        expect(newEditSessionHandler).toHaveBeenCalledWith editSession

    describe "when not passed a path", ->
      it "returns a new edit session and emits 'new-buffer' and 'new-edit-session' events", ->
        editSession = project.buildEditSessionForPath()
        expect(editSession.buffer.getPath()).toBeUndefined()
        expect(newBufferHandler).toHaveBeenCalledWith(editSession.buffer)
        expect(newEditSessionHandler).toHaveBeenCalledWith editSession

  describe ".bufferForPath(path)", ->
    describe "when opening a previously opened path", ->
      it "does not create a new buffer", ->
        buffer = project.bufferForPath("a").retain()
        expect(project.bufferForPath("a")).toBe buffer

        alternativeBuffer = project.bufferForPath("b").retain().release()
        expect(alternativeBuffer).not.toBe buffer
        buffer.release()

      it "creates a new buffer if the previous buffer was destroyed", ->
        buffer = project.bufferForPath("a").retain().release()
        expect(project.bufferForPath("a").retain().release()).not.toBe buffer

  describe ".resolve(path)", ->
    it "returns an absolute path based on the project's root", ->
      absolutePath = require.resolve('fixtures/dir/a')
      expect(project.resolve('a')).toBe absolutePath
      expect(project.resolve(absolutePath + '/../a')).toBe absolutePath
      expect(project.resolve('a/../a')).toBe absolutePath

  describe ".relativize(path)", ->
    it "returns an relative path based on the project's root", ->
      absolutePath = require.resolve('fixtures/dir')
      expect(project.relativize(fs.join(absolutePath, "b"))).toBe "b"
      expect(project.relativize(fs.join(absolutePath, "b/file.coffee"))).toBe "b/file.coffee"
      expect(project.relativize(fs.join(absolutePath, "file.coffee"))).toBe "file.coffee"

  describe ".setPath(path)", ->
    describe "when path is a file", ->
      it "sets its path to the files parent directory and updates the root directory", ->
        project.setPath(require.resolve('fixtures/dir/a'))
        expect(project.getPath()).toEqual require.resolve('fixtures/dir')
        expect(project.getRootDirectory().path).toEqual require.resolve('fixtures/dir')

    describe "when path is a directory", ->
      it "sets its path to the directory and updates the root directory", ->
        project.setPath(require.resolve('fixtures/dir/a-dir'))
        expect(project.getPath()).toEqual require.resolve('fixtures/dir/a-dir')
        expect(project.getRootDirectory().path).toEqual require.resolve('fixtures/dir/a-dir')

    describe "when path is null", ->
      it "sets its path and root directory to null", ->
        project.setPath(null)
        expect(project.getPath()?).toBeFalsy()
        expect(project.getRootDirectory()?).toBeFalsy()

  describe ".getFilePaths()", ->
    it "asynchronously returns file paths using a promise", ->
      paths = null
      waitsForPromise ->
        project.getFilePaths().done (foundPaths) -> paths = foundPaths

      runs ->
        expect(paths.length).toBeGreaterThan 0

    it "ignores files that return true from atom.ignorePath(path)", ->
      spyOn(project, 'isPathIgnored').andCallFake (path) -> fs.base(path).match /a$/

      paths = null
      waitsForPromise ->
        project.getFilePaths().done (foundPaths) -> paths = foundPaths

      runs ->
        expect(paths).not.toContain('a')
        expect(paths).toContain('b')

<<<<<<< HEAD
    describe "when config.core.hideGitIgnoredFiles is true", ->
      it "ignores files that are present in .gitignore if the project is a git repo", ->
        config.core.hideGitIgnoredFiles = true
        project.setPath(require.resolve('fixtures/git/working-dir'))
        paths = null
        waitsForPromise ->
          project.getFilePaths().done (foundPaths) -> paths = foundPaths
=======
    describe "ignored file name", ->
      ignoredFile = null

      beforeEach ->
        ignoredFile = fs.join(require.resolve('fixtures/dir'), 'ignored.txt')
        fs.write(ignoredFile, "")

      afterEach ->
        fs.remove(ignoredFile)

      it "ignores ignored.txt file", ->
        paths = null
        project.ignoredNames.push 'ignored.txt'
        waitsForPromise ->
          project.getFilePaths().done (foundPaths) -> paths = foundPaths

        runs ->
          expect(paths).not.toContain('ignored.txt')

    describe "ignored folder name", ->
      ignoredFile = null

      beforeEach ->
        ignoredFile = fs.join(require.resolve('fixtures/dir'), 'ignored/ignored.txt')
        fs.write(ignoredFile, "")

      afterEach ->
        fs.remove(ignoredFile)

      it "ignores ignored folder", ->
        paths = null
        project.ignoredNames.push 'ignored'
        waitsForPromise ->
          project.getFilePaths().done (foundPaths) -> paths = foundPaths

        runs ->
          expect(paths).not.toContain('ignored/ignored.txt')

    it "ignores files in gitignore for projects in a git tree", ->
      project.setHideIgnoredFiles(true)
      project.setPath(require.resolve('fixtures/git/working-dir'))
      paths = null
      waitsForPromise ->
        project.getFilePaths().done (foundPaths) -> paths = foundPaths
>>>>>>> 0bb14426

        runs ->
          expect(paths).not.toContain('ignored.txt')

  describe ".scan(options, callback)", ->
    describe "when called with a regex", ->
      it "calls the callback with all regex matches in all files in the project", ->
        matches = []
        waitsForPromise ->
          project.scan /(a)+/, ({path, match, range}) ->
            matches.push({path, match, range})

        runs ->
          expect(matches[0]).toEqual
            path: project.resolve('a')
            match: 'aaa'
            range: [[0, 0], [0, 3]]

          expect(matches[1]).toEqual
            path: project.resolve('a')
            match: 'aa'
            range: [[1, 3], [1, 5]]

      it "works with with escaped literals (like $ and ^)", ->
        matches = []
        waitsForPromise ->
          project.scan /\$\w+/, ({path, match, range}) ->
            matches.push({path, match, range})

        runs ->
          expect(matches.length).toBe 1

          expect(matches[0]).toEqual
            path: project.resolve('a')
            match: '$bill'
            range: [[2, 6], [2, 11]]

      it "works on evil filenames", ->
        project.setPath(require.resolve('fixtures/evil-files'))
        paths = []
        matches = []
        waitsForPromise ->
          project.scan /evil/, ({path, match, range}) ->
            paths.push(path)
            matches.push(match)

        runs ->
          expect(paths.length).toBe 5
          matches.forEach (match) -> expect(match).toEqual 'evil'
          expect(paths[0]).toMatch /a_file_with_utf8.txt$/
          expect(paths[1]).toMatch /file with spaces.txt$/
          expect(paths[2]).toMatch /goddam\nnewlines$/m
          expect(paths[3]).toMatch /quote".txt$/m
          expect(fs.base(paths[4])).toBe "utfa\u0306.md"

      it "handles breaks in the search subprocess's output following the filename", ->
        spyOn $native, 'exec'

        iterator = jasmine.createSpy('iterator')
        project.scan /a+/, iterator

        stdout = $native.exec.argsForCall[0][1].stdout
        stdout ":#{require.resolve('fixtures/dir/a')}\n"
        stdout "1;0 3:aaa bbb\n2;3 2:cc aa cc\n"

        expect(iterator.argsForCall[0][0]).toEqual
          path: project.resolve('a')
          match: 'aaa'
          range: [[0, 0], [0, 3]]

        expect(iterator.argsForCall[1][0]).toEqual
          path: project.resolve('a')
          match: 'aa'
          range: [[1, 3], [1, 5]]<|MERGE_RESOLUTION|>--- conflicted
+++ resolved
@@ -129,7 +129,6 @@
         expect(paths).not.toContain('a')
         expect(paths).toContain('b')
 
-<<<<<<< HEAD
     describe "when config.core.hideGitIgnoredFiles is true", ->
       it "ignores files that are present in .gitignore if the project is a git repo", ->
         config.core.hideGitIgnoredFiles = true
@@ -137,7 +136,10 @@
         paths = null
         waitsForPromise ->
           project.getFilePaths().done (foundPaths) -> paths = foundPaths
-=======
+
+      runs ->
+          expect(paths).not.toContain('ignored.txt')
+
     describe "ignored file name", ->
       ignoredFile = null
 
@@ -175,17 +177,6 @@
 
         runs ->
           expect(paths).not.toContain('ignored/ignored.txt')
-
-    it "ignores files in gitignore for projects in a git tree", ->
-      project.setHideIgnoredFiles(true)
-      project.setPath(require.resolve('fixtures/git/working-dir'))
-      paths = null
-      waitsForPromise ->
-        project.getFilePaths().done (foundPaths) -> paths = foundPaths
->>>>>>> 0bb14426
-
-        runs ->
-          expect(paths).not.toContain('ignored.txt')
 
   describe ".scan(options, callback)", ->
     describe "when called with a regex", ->
