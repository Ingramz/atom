{Point} = require 'text-buffer'

module.exports =
class FakeLinesYardstick
<<<<<<< HEAD
  constructor: (@model, @presenter, @lineTopIndex) ->
=======
  constructor: (@model) ->
>>>>>>> 329d7f46
    @characterWidthsByScope = {}

  getScopedCharacterWidth: (scopeNames, char) ->
    @getScopedCharacterWidths(scopeNames)[char]

  getScopedCharacterWidths: (scopeNames) ->
    scope = @characterWidthsByScope
    for scopeName in scopeNames
      scope[scopeName] ?= {}
      scope = scope[scopeName]
    scope.characterWidths ?= {}
    scope.characterWidths

  setScopedCharacterWidth: (scopeNames, character, width) ->
    @getScopedCharacterWidths(scopeNames)[character] = width

  pixelPositionForScreenPosition: (screenPosition, clip=true) ->
    screenPosition = Point.fromObject(screenPosition)
    screenPosition = @model.clipScreenPosition(screenPosition) if clip

    targetRow = screenPosition.row
    targetColumn = screenPosition.column
    baseCharacterWidth = @model.getDefaultCharWidth()

    top = @lineTopIndex.pixelPositionForRow(targetRow)
    left = 0
    column = 0

    iterator = @model.tokenizedLineForScreenRow(targetRow).getTokenIterator()
    while iterator.next()
      characterWidths = @getScopedCharacterWidths(iterator.getScopes())

      valueIndex = 0
      text = iterator.getText()
      while valueIndex < text.length
        if iterator.isPairedCharacter()
          char = text
          charLength = 2
          valueIndex += 2
        else
          char = text[valueIndex]
          charLength = 1
          valueIndex++

        break if column is targetColumn

        left += characterWidths[char] ? baseCharacterWidth unless char is '\0'
        column += charLength

<<<<<<< HEAD
    {top, left}

  pixelRectForScreenRange: (screenRange) ->
    top = @lineTopIndex.pixelPositionForRow(screenRange.start.row)
    if screenRange.end.row > screenRange.start.row
      left = 0
      height = @lineTopIndex.pixelPositionForRow(screenRange.end.row) - top + @model.getLineHeightInPixels()
      width = @presenter.getScrollWidth()
    else
      {left} = @pixelPositionForScreenPosition(screenRange.start, false)
      height = @lineTopIndex.pixelPositionForRow(screenRange.end.row) - top + @model.getLineHeightInPixels()
      width = @pixelPositionForScreenPosition(screenRange.end, false).left - left

    {top, left, width, height}
=======
    {top, left}
>>>>>>> 329d7f46
<|MERGE_RESOLUTION|>--- conflicted
+++ resolved
@@ -2,11 +2,7 @@
 
 module.exports =
 class FakeLinesYardstick
-<<<<<<< HEAD
-  constructor: (@model, @presenter, @lineTopIndex) ->
-=======
-  constructor: (@model) ->
->>>>>>> 329d7f46
+  constructor: (@model, @lineTopIndex) ->
     @characterWidthsByScope = {}
 
   getScopedCharacterWidth: (scopeNames, char) ->
@@ -56,21 +52,4 @@
         left += characterWidths[char] ? baseCharacterWidth unless char is '\0'
         column += charLength
 
-<<<<<<< HEAD
-    {top, left}
-
-  pixelRectForScreenRange: (screenRange) ->
-    top = @lineTopIndex.pixelPositionForRow(screenRange.start.row)
-    if screenRange.end.row > screenRange.start.row
-      left = 0
-      height = @lineTopIndex.pixelPositionForRow(screenRange.end.row) - top + @model.getLineHeightInPixels()
-      width = @presenter.getScrollWidth()
-    else
-      {left} = @pixelPositionForScreenPosition(screenRange.start, false)
-      height = @lineTopIndex.pixelPositionForRow(screenRange.end.row) - top + @model.getLineHeightInPixels()
-      width = @pixelPositionForScreenPosition(screenRange.end, false).left - left
-
-    {top, left, width, height}
-=======
-    {top, left}
->>>>>>> 329d7f46
+    {top, left}