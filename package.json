{
  "name": "atom",
  "version": "26.0.0",
  "main": "./src/main.js",
  "repository": {
    "type": "git",
    "url": "https://github.com/atom/atom.git"
  },
  "bugs": {
    "url": "https://github.com/atom/atom/issues"
  },
  "atomShellVersion": "0.4.9",
  "dependencies": {
    "async": "0.2.6",
    "bootstrap": "git://github.com/twbs/bootstrap.git#v3.0.0",
    "coffee-script": "1.6.2",
    "coffeestack": "0.4.0",
    "first-mate": "0.1.0",
    "git-utils": "0.24.0",
    "guid": "0.0.10",
    "jasmine-focused": "~0.14.0",
    "mkdirp": "0.3.5",
    "less": "git://github.com/nathansobo/less.js.git",
    "less-cache": "0.8.0",
    "nak": "0.2.18",
    "nslog": "0.1.0",
    "oniguruma": "0.20.0",
    "optimist": "0.4.0",
    "pathwatcher": "0.5.0",
    "patrick": "0.4.0",
    "pegjs": "0.7.0",
    "plist": "git://github.com/nathansobo/node-plist.git",
    "rimraf": "2.1.4",
    "season": "0.13.0",
    "semver": "1.1.4",
    "space-pen": "1.2.0",
    "tantamount": "0.3.0",
    "telepath": "0.4.0",
    "temp": "0.5.0",
    "underscore": "1.4.4",

    "atom-light-ui": "0.2.0",
    "atom-light-syntax": "0.2.0",
    "atom-dark-ui": "0.2.0",
    "atom-dark-syntax": "0.2.0",
    "base16-tomorrow-dark-theme": "0.1.0",
    "solarized-dark-syntax": "0.1.0",

    "archive-view": "0.7.0",
    "autocomplete": "0.5.0",
    "autoflow": "0.2.0",
    "bookmarks": "0.3.0",
    "bracket-matcher": "0.4.0",
    "collaboration": "0.11.0",
    "command-logger": "0.3.0",
    "command-palette": "0.3.0",
    "editor-stats": "0.2.0",
<<<<<<< HEAD
    "exception-reporting": "0.1.0",
    "find-and-replace": "0.5.0",
=======
    "find-and-replace": "0.9.0",
>>>>>>> a47743e1
    "fuzzy-finder": "0.5.0",
    "gfm": "0.4.0",
    "git-diff": "0.3.0",
    "gists": "0.2.0",
    "github-sign-in": "0.4.0",
    "go-to-line": "0.3.0",
    "grammar-selector": "0.4.0",
    "image-view": "0.5.0",
    "link": "0.2.0",
    "markdown-preview": "0.3.0",
    "metrics": "0.1.1",
    "package-generator": "0.8.0",
    "settings-view": "0.22.0",
    "snippets": "0.5.0",
    "spell-check": "0.5.0",
    "status-bar": "0.7.0",
    "symbols-view": "0.5.0",
    "tabs": "0.4.0",
    "terminal": "0.9.0",
    "timecop": "0.2.0",
    "to-the-hubs": "0.3.0",
    "toml": "0.2.0",
    "tree-view": "0.6.0",
    "ui-demo": "0.7.0",
    "whitespace": "0.4.0",
    "wrap-guide": "0.2.0",

    "c-tmbundle": "1.0.0",
    "coffee-script-tmbundle": "7.0.0",
    "css-tmbundle": "1.0.0",
    "git-tmbundle": "1.0.0",
    "go-tmbundle": "1.0.0",
    "html-tmbundle": "1.0.0",
    "hyperlink-helper-tmbundle": "1.0.0",
    "java-tmbundle": "1.0.0",
    "javascript-tmbundle": "1.0.0",
    "json-tmbundle": "1.0.0",
    "less-tmbundle": "1.0.0",
    "make-tmbundle": "1.0.0",
    "mustache-tmbundle": "1.0.0",
    "objective-c-tmbundle": "1.0.0",
    "pegjs-tmbundle": "1.0.0",
    "perl-tmbundle": "1.0.0",
    "php-tmbundle": "1.0.0",
    "property-list-tmbundle": "1.0.0",
    "puppet-textmate-tmbundle": "1.0.0",
    "python-tmbundle": "1.0.0",
    "ruby-on-rails-tmbundle": "1.0.0",
    "ruby-tmbundle": "1.0.0",
    "sass-tmbundle": "1.0.0",
    "shellscript-tmbundle": "1.0.0",
    "source-tmbundle": "1.0.0",
    "sql-tmbundle": "1.0.0",
    "text-tmbundle": "1.0.0",
    "textmate-clojure": "1.0.0",
    "todo-tmbundle": "1.0.0",
    "xml-tmbundle": "1.0.0",
    "yaml-tmbundle": "1.0.0"
  },
  "devDependencies": {
    "biscotto": "0.0.17",
    "grunt": "~0.4.1",
    "grunt-cli": "~0.1.9",
    "grunt-coffeelint": "0.0.6",
    "grunt-lesslint": "0.13.0",
    "grunt-cson": "0.5.0",
    "grunt-contrib-csslint": "~0.1.2",
    "grunt-contrib-coffee": "~0.7.0",
    "grunt-contrib-less": "~0.6.4",
    "walkdir": "0.0.7",
    "ws": "0.4.27",
    "js-yaml": "~2.1.0",
    "grunt-markdown": "~0.4.0",
    "json-front-matter": "~0.1.3",
    "grunt-shell": "~0.3.1",
    "jasmine-node": "git://github.com/kevinsawicki/jasmine-node.git#short-stacks",
    "request": "~2.27.0"
  },
  "private": true,
  "scripts": {
    "preinstall": "true",
    "test": "grunt test"
  }
}<|MERGE_RESOLUTION|>--- conflicted
+++ resolved
@@ -55,12 +55,8 @@
     "command-logger": "0.3.0",
     "command-palette": "0.3.0",
     "editor-stats": "0.2.0",
-<<<<<<< HEAD
     "exception-reporting": "0.1.0",
-    "find-and-replace": "0.5.0",
-=======
     "find-and-replace": "0.9.0",
->>>>>>> a47743e1
     "fuzzy-finder": "0.5.0",
     "gfm": "0.4.0",
     "git-diff": "0.3.0",
