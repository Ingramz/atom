--- conflicted
+++ resolved
@@ -10,29 +10,18 @@
     "async": "0.2.6",
     "coffee-cache": "0.1.0",
     "coffee-script": "1.6.2",
-<<<<<<< HEAD
-    "ctags": "0.5.0",
-    "oniguruma": "0.16.0",
-    "mkdirp": "0.3.5",
-    "git-utils": "0.24.0",
-    "underscore": "1.4.4",
-    "d3": "3.0.8",
-    "coffee-cache": "0.1.0",
-    "pegjs": "0.7.0",
-    "async": "0.2.6",
-=======
     "coffeestack": "0.4.0",
     "first-mate": "0.1.0",
-    "git-utils": "0.19.0",
+    "git-utils": "0.24.0",
     "guid": "0.0.10",
     "mkdirp": "0.3.5",
     "less": "git://github.com/nathansobo/less.js.git",
->>>>>>> 5235114e
     "nak": "0.2.16",
     "nslog": "0.1.0",
     "oniguruma": "0.16.0",
     "optimist": "0.4.0",
     "pathwatcher": "0.5.0",
+    "patrick": "0.4.0",
     "pegjs": "0.7.0",
     "plist": "git://github.com/nathansobo/node-plist.git",
     "rimraf": "2.1.4",
@@ -40,10 +29,6 @@
     "semver": "1.1.4",
     "space-pen": "1.2.0",
     "tantamount": "0.3.0",
-<<<<<<< HEAD
-    "coffeestack": "0.4.0",
-    "patrick": "0.4.0",
-=======
     "temp": "0.5.0",
     "underscore": "1.4.4",
 
@@ -80,7 +65,6 @@
     "whitespace": "0.1.0",
     "wrap-guide": "0.1.0",
 
->>>>>>> 5235114e
     "c-tmbundle": "1.0.0",
     "coffee-script-tmbundle": "4.0.0",
     "css-tmbundle": "1.0.0",
@@ -125,11 +109,8 @@
     "grunt-contrib-less": "~0.6.4",
     "jasmine-focused": "~0.7.0",
     "walkdir": "0.0.7",
-<<<<<<< HEAD
-    "ws": "0.4.27"
-=======
+    "ws": "0.4.27",
     "js-yaml": "~2.1.0"
->>>>>>> 5235114e
   },
   "private": true,
   "scripts": {
