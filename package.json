--- conflicted
+++ resolved
@@ -85,13 +85,8 @@
     "one-light-syntax": "1.7.1",
     "solarized-dark-syntax": "1.1.2",
     "solarized-light-syntax": "1.1.2",
-<<<<<<< HEAD
-    "about": "1.7.5",
+    "about": "1.7.6",
     "archive-view": "0.63.2",
-=======
-    "about": "1.7.6",
-    "archive-view": "0.63.1",
->>>>>>> 3e033250
     "autocomplete-atom-api": "0.10.1",
     "autocomplete-css": "0.16.1",
     "autocomplete-html": "0.7.3",
@@ -127,15 +122,9 @@
     "snippets": "1.1.4",
     "spell-check": "0.71.4",
     "status-bar": "1.8.5",
-<<<<<<< HEAD
-    "styleguide": "0.49.4",
-    "symbols-view": "0.115.3",
-    "tabs": "0.104.5",
-=======
     "styleguide": "0.49.6",
     "symbols-view": "0.115.5",
     "tabs": "0.104.6",
->>>>>>> 3e033250
     "timecop": "0.36.0",
     "tree-view": "0.216.0",
     "update-package-dependencies": "0.11.0",
