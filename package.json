{
  "name": "atom",
  "productName": "Atom",
  "version": "1.25.0-dev",
  "description": "A hackable text editor for the 21st Century.",
  "main": "./src/main-process/main.js",
  "repository": {
    "type": "git",
    "url": "https://github.com/atom/atom.git"
  },
  "bugs": {
    "url": "https://github.com/atom/atom/issues"
  },
  "license": "MIT",
  "electronVersion": "1.6.15",
  "dependencies": {
    "@atom/nsfw": "^1.0.18",
    "@atom/source-map-support": "^0.3.4",
    "async": "0.2.6",
    "atom-keymap": "8.2.8",
    "atom-select-list": "^0.7.0",
    "atom-ui": "0.4.1",
    "babel-core": "5.8.38",
    "cached-run-in-this-context": "0.4.1",
    "chai": "3.5.0",
    "chart.js": "^2.3.0",
    "clear-cut": "^2.0.2",
    "coffee-script": "1.12.7",
    "color": "^0.7.3",
    "dedent": "^0.7.0",
    "devtron": "1.3.0",
    "etch": "^0.12.6",
    "event-kit": "^2.4.0",
    "find-parent-dir": "^0.3.0",
    "first-mate": "7.1.0",
    "focus-trap": "^2.3.0",
    "fs-admin": "^0.1.6",
    "fs-plus": "^3.0.1",
    "fstream": "0.1.24",
    "fuzzaldrin": "^2.1",
    "git-utils": "5.2.0",
    "glob": "^7.1.1",
    "grim": "1.5.0",
    "jasmine-json": "~0.0",
    "jasmine-reporters": "1.1.0",
    "jasmine-tagged": "^1.1.4",
    "key-path-helpers": "^0.4.0",
    "less-cache": "1.1.0",
    "line-top-index": "0.3.1",
    "marked": "^0.3.6",
    "minimatch": "^3.0.3",
    "mocha": "2.5.1",
    "mocha-junit-reporter": "^1.13.0",
    "mocha-multi-reporters": "^1.1.4",
    "mock-spawn": "^0.2.6",
    "normalize-package-data": "^2.0.0",
    "nslog": "^3",
    "oniguruma": "6.2.1",
    "pathwatcher": "8.0.1",
    "postcss": "5.2.4",
    "postcss-selector-parser": "2.2.1",
    "property-accessors": "^1.1.3",
    "random-words": "0.0.1",
    "resolve": "^1.1.6",
    "scandal": "^3.1.0",
    "scoped-property-store": "^0.17.0",
    "scrollbar-style": "^3.2",
    "season": "^6.0.2",
    "semver": "^4.3.3",
    "service-hub": "^0.7.4",
    "sinon": "1.17.4",
    "temp": "^0.8.3",
<<<<<<< HEAD
    "text-buffer": "13.9.2",
    "tree-sitter": "^0.8.4",
=======
    "text-buffer": "13.10.0",
>>>>>>> 733d6381
    "typescript-simple": "1.0.0",
    "underscore-plus": "^1.6.6",
    "winreg": "^1.2.1",
    "yargs": "^3.23.0"
  },
  "packageDependencies": {
    "atom-dark-syntax": "0.29.0",
    "atom-dark-ui": "0.53.1",
    "atom-light-syntax": "0.29.0",
    "atom-light-ui": "0.46.1",
    "base16-tomorrow-dark-theme": "1.5.0",
    "base16-tomorrow-light-theme": "1.5.0",
    "one-dark-ui": "1.10.10",
    "one-light-ui": "1.10.10",
    "one-dark-syntax": "1.8.2",
    "one-light-syntax": "1.8.2",
    "solarized-dark-syntax": "1.1.4",
    "solarized-light-syntax": "1.1.4",
    "about": "1.7.8",
    "archive-view": "0.64.2",
    "autocomplete-atom-api": "0.10.6",
    "autocomplete-css": "0.17.5",
    "autocomplete-html": "0.8.4",
    "autocomplete-plus": "2.40.0",
    "autocomplete-snippets": "1.11.2",
    "autoflow": "0.29.3",
    "autosave": "0.24.6",
    "background-tips": "0.27.1",
    "bookmarks": "0.45.1",
    "bracket-matcher": "0.88.2",
    "command-palette": "0.43.0",
    "dalek": "0.2.1",
    "deprecation-cop": "0.56.9",
    "dev-live-reload": "0.48.1",
    "encoding-selector": "0.23.8",
    "exception-reporting": "0.42.0",
    "find-and-replace": "0.215.0",
    "fuzzy-finder": "1.7.4",
    "github": "0.9.1",
    "git-diff": "1.3.7",
    "go-to-line": "0.32.1",
    "grammar-selector": "0.49.9",
    "image-view": "0.62.4",
    "incompatible-packages": "0.27.3",
    "keybinding-resolver": "0.38.1",
    "line-ending-selector": "0.7.5",
    "link": "0.31.4",
    "markdown-preview": "0.159.18",
    "metrics": "1.2.6",
    "notifications": "0.70.2",
    "open-on-github": "1.3.1",
    "package-generator": "1.3.0",
    "settings-view": "0.253.2",
    "snippets": "1.1.11",
    "spell-check": "0.72.4",
    "status-bar": "1.8.15",
    "styleguide": "0.49.10",
    "symbols-view": "0.118.2",
    "tabs": "0.109.1",
    "timecop": "0.36.2",
    "tree-view": "0.221.3",
    "update-package-dependencies": "0.13.1",
    "welcome": "0.36.6",
    "whitespace": "0.37.5",
    "wrap-guide": "0.40.3",
    "language-c": "0.59.0-3",
    "language-clojure": "0.22.5",
    "language-coffee-script": "0.49.3",
    "language-csharp": "0.14.3",
    "language-css": "0.42.8",
    "language-gfm": "0.90.3",
    "language-git": "0.19.1",
    "language-go": "0.45.0-4",
    "language-html": "0.48.5",
    "language-hyperlink": "0.16.3",
    "language-java": "0.27.6",
    "language-javascript": "0.128.0-4",
    "language-json": "0.19.1",
    "language-less": "0.34.1",
    "language-make": "0.22.3",
    "language-mustache": "0.14.4",
    "language-objective-c": "0.15.1",
    "language-perl": "0.38.1",
    "language-php": "0.43.0",
    "language-property-list": "0.9.1",
    "language-python": "0.46.0-2",
    "language-ruby": "0.71.4",
    "language-ruby-on-rails": "0.25.3",
    "language-sass": "0.61.4",
    "language-shellscript": "0.26.0-3",
    "language-source": "0.9.0",
    "language-sql": "0.25.9",
    "language-text": "0.7.3",
    "language-todo": "0.29.3",
    "language-toml": "0.18.1",
    "language-typescript": "0.3.0-3",
    "language-xml": "0.35.2",
    "language-yaml": "0.31.1"
  },
  "private": true,
  "scripts": {
    "preinstall": "node -e 'process.exit(0)'",
    "test": "node script/test"
  },
  "standard": {
    "env": {
      "atomtest": true,
      "browser": true,
      "jasmine": true,
      "node": true
    },
    "globals": [
      "atom",
      "snapshotResult"
    ]
  }
}<|MERGE_RESOLUTION|>--- conflicted
+++ resolved
@@ -70,12 +70,8 @@
     "service-hub": "^0.7.4",
     "sinon": "1.17.4",
     "temp": "^0.8.3",
-<<<<<<< HEAD
-    "text-buffer": "13.9.2",
+    "text-buffer": "13.10.0",
     "tree-sitter": "^0.8.4",
-=======
-    "text-buffer": "13.10.0",
->>>>>>> 733d6381
     "typescript-simple": "1.0.0",
     "underscore-plus": "^1.6.6",
     "winreg": "^1.2.1",
