$ = require 'jquery'
_ = require 'underscore'
fs = require 'fs'
Resource = require 'resource'

# Events:
#   project:open (project) -> Called when a project is opened.
#   project:resource:open (project, resource) ->
#     Called when the project opens a resource.
#   project:resource:close (project, resource) ->
#     Called when the project closes a resource.
#   project:resource:active (project, resource) ->
#     Called when a resource becomes active (i.e. the focal point)
#     in a project.
module.exports =
class Project extends Resource
  atom.router.add this

  settings:
    # Regexp used to ignore paths.
    ignorePattern: /(\.git|\.xcodeproj|\.DS_Store|node_modules|\.bundle|\.sass-cache|vendor)/

    # Arrays of { name, url, type } keyed by the root URL.
    # Used when looking up a directory's contents by url
    # to add metadata such as magic files or directories.
    extraURLs: {}

  resources: {}

  responder: ->
    @activeResource() or this

  open: (url) ->
    if not @url
      # Can only open directories.
      return false if not fs.isDirectory url

      @url = url
      window.setTitle @title()
      atom.trigger 'project:open', this

      true
    else if @url
      # Can't open directories once we have a URL.
      if fs.isDirectory url
        return false

      # Ignore non-children files
      if (fs.isFile url) and not @childURL url
        return false

      # Is this resource already open?
      if resource = @resources[url]
        @setActiveResource resource
        resource.show()
        true
      else
        # Try to open all others
<<<<<<< HEAD
        for resourceType in window.resourceTypes
          resource = new resourceType
          break if success = resource.open url

        if success
          @resources[url] = resource
=======
        if resource = atom.router.open url
          @resources[url] = @activeResource = resource
>>>>>>> 490d489a
          atom.trigger 'project:resource:open', this, resource
          @setActiveResource resource
          true

  close: (url) ->
    if url
      resource = @resources[url]
    else
      resource = @activeResource()

    if resource
      return true if resource?.close()

      delete @resources[resource.url]
      @setActiveResource()
      atom.trigger 'project:resource:close', this, resource
      @activeResource()?.show()

      true

  save: ->
    @activeResource()?.save()

  # Finds the active resource or makes a guess based on open resources.
  # Returns a resource or null.
  activeResource: ->
    @__activeResource or @setActiveResource()

  # Sets a resource as active.
  #
  # resource - Optional. The resource to set as active.
  #            If none given tries to pick one.
  #
  # Returns the resource that was set to active if we succeeded.
  # Returns null if we couldn't set any resource to active.
  setActiveResource: (resource) ->
    if not resource
      resource = _.last _.values @resources

    @__activeResource = resource

    if resource
      atom.trigger 'project:resource:active', this, resource
      resource

  title: ->
    _.last @url.split '/'

  # Determines if a passed URL is a child of @url.
  # Returns a Boolean.
  childURL: (url) ->
    return false if not @url
    parent = @url.replace /([^\/])$/, "$1/"
    child = url.replace /([^\/])$/, "$1/"
    child.match "^" + parent

  urls: (root=@url) ->
    _.compact _.map (fs.list root), (url) =>
      return if @settings.ignorePattern.test url
      type: if fs.isDirectory url then 'dir' else 'file'
      name: url.replace(root, "").substring 1
      url: url
    .concat @settings.extraURLs[root] or []

  # WARNING THIS IS PROBABLY SLOW
  allURLs: ->
    _.compact _.map (fs.listDirectoryTree @url), (url) =>
      name = url.replace "#{window.url}/", ''
      return if @settings.ignorePattern.test name
      { name, url }<|MERGE_RESOLUTION|>--- conflicted
+++ resolved
@@ -54,22 +54,11 @@
         @setActiveResource resource
         resource.show()
         true
-      else
-        # Try to open all others
-<<<<<<< HEAD
-        for resourceType in window.resourceTypes
-          resource = new resourceType
-          break if success = resource.open url
-
-        if success
-          @resources[url] = resource
-=======
-        if resource = atom.router.open url
-          @resources[url] = @activeResource = resource
->>>>>>> 490d489a
-          atom.trigger 'project:resource:open', this, resource
-          @setActiveResource resource
-          true
+      else if resource = atom.router.open url
+        @resources[url] = resource
+        atom.trigger 'project:resource:open', this, resource
+        @setActiveResource resource
+        true
 
   close: (url) ->
     if url
