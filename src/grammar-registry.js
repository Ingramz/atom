const _ = require('underscore-plus');
const Grim = require('grim');
const CSON = require('season');
const FirstMate = require('first-mate');
const { Disposable, CompositeDisposable } = require('event-kit');
const TextMateLanguageMode = require('./text-mate-language-mode');
const TreeSitterLanguageMode = require('./tree-sitter-language-mode');
const TreeSitterGrammar = require('./tree-sitter-grammar');
const ScopeDescriptor = require('./scope-descriptor');
const Token = require('./token');
const fs = require('fs-plus');
const { Point, Range } = require('text-buffer');

const PATH_SPLIT_REGEX = new RegExp('[/.]');

// Extended: This class holds the grammars used for tokenizing.
//
// An instance of this class is always available as the `atom.grammars` global.
module.exports = class GrammarRegistry {
  constructor({ config } = {}) {
    this.config = config;
    this.subscriptions = new CompositeDisposable();
    this.textmateRegistry = new FirstMate.GrammarRegistry({
      maxTokensPerLine: 100,
      maxLineLength: 1000
    });
    this.clear();
  }

  clear() {
    this.textmateRegistry.clear();
    this.treeSitterGrammarsById = {};
    if (this.subscriptions) this.subscriptions.dispose();
    this.subscriptions = new CompositeDisposable();
    this.languageOverridesByBufferId = new Map();
    this.grammarScoresByBuffer = new Map();
    this.textMateScopeNamesByTreeSitterLanguageId = new Map();
    this.treeSitterLanguageIdsByTextMateScopeName = new Map();

    const grammarAddedOrUpdated = this.grammarAddedOrUpdated.bind(this);
    this.textmateRegistry.onDidAddGrammar(grammarAddedOrUpdated);
    this.textmateRegistry.onDidUpdateGrammar(grammarAddedOrUpdated);

    this.subscriptions.add(
      this.config.onDidChange('core.useTreeSitterParsers', () => {
        this.grammarScoresByBuffer.forEach((score, buffer) => {
          if (!this.languageOverridesByBufferId.has(buffer.id)) {
            this.autoAssignLanguageMode(buffer);
          }
        });
      })
    );
  }

  serialize() {
    const languageOverridesByBufferId = {};
    this.languageOverridesByBufferId.forEach((languageId, bufferId) => {
      languageOverridesByBufferId[bufferId] = languageId;
    });
    return { languageOverridesByBufferId };
  }

  deserialize(params) {
    for (const bufferId in params.languageOverridesByBufferId || {}) {
      this.languageOverridesByBufferId.set(
        bufferId,
        params.languageOverridesByBufferId[bufferId]
      );
    }
  }

  createToken(value, scopes) {
    return new Token({ value, scopes });
  }

  // Extended: set a {TextBuffer}'s language mode based on its path and content,
  // and continue to update its language mode as grammars are added or updated, or
  // the buffer's file path changes.
  //
  // * `buffer` The {TextBuffer} whose language mode will be maintained.
  //
  // Returns a {Disposable} that can be used to stop updating the buffer's
  // language mode.
  maintainLanguageMode(buffer) {
    this.grammarScoresByBuffer.set(buffer, null);

    const languageOverride = this.languageOverridesByBufferId.get(buffer.id);
    if (languageOverride) {
      this.assignLanguageMode(buffer, languageOverride);
    } else {
      this.autoAssignLanguageMode(buffer);
    }

    const pathChangeSubscription = buffer.onDidChangePath(() => {
      this.grammarScoresByBuffer.delete(buffer);
      if (!this.languageOverridesByBufferId.has(buffer.id)) {
        this.autoAssignLanguageMode(buffer);
      }
    });

    const destroySubscription = buffer.onDidDestroy(() => {
      this.grammarScoresByBuffer.delete(buffer);
      this.languageOverridesByBufferId.delete(buffer.id);
      this.subscriptions.remove(destroySubscription);
      this.subscriptions.remove(pathChangeSubscription);
    });

    this.subscriptions.add(pathChangeSubscription, destroySubscription);

    return new Disposable(() => {
      destroySubscription.dispose();
      pathChangeSubscription.dispose();
      this.subscriptions.remove(pathChangeSubscription);
      this.subscriptions.remove(destroySubscription);
      this.grammarScoresByBuffer.delete(buffer);
      this.languageOverridesByBufferId.delete(buffer.id);
    });
  }

  // Extended: Force a {TextBuffer} to use a different grammar than the
  // one that would otherwise be selected for it.
  //
  // * `buffer` The {TextBuffer} whose grammar will be set.
  // * `languageId` The {String} id of the desired language.
  //
  // Returns a {Boolean} that indicates whether the language was successfully
  // found.
  assignLanguageMode(buffer, languageId) {
    if (buffer.getBuffer) buffer = buffer.getBuffer();

    let grammar = null;
    if (languageId != null) {
      grammar = this.grammarForId(languageId);
      if (!grammar) return false;
      this.languageOverridesByBufferId.set(buffer.id, languageId);
    } else {
      this.languageOverridesByBufferId.set(buffer.id, null);
      grammar = this.textmateRegistry.nullGrammar;
    }

    this.grammarScoresByBuffer.set(buffer, null);
    if (grammar !== buffer.getLanguageMode().grammar) {
      buffer.setLanguageMode(
        this.languageModeForGrammarAndBuffer(grammar, buffer)
      );
    }

    return true;
  }

  // Extended: Force a {TextBuffer} to use a different grammar than the
  // one that would otherwise be selected for it.
  //
  // * `buffer` The {TextBuffer} whose grammar will be set.
  // * `grammar` The desired {Grammar}.
  //
  // Returns a {Boolean} that indicates whether the assignment was sucessful
  assignGrammar (buffer, grammar) {
    if (!grammar) return false
    if (buffer.getBuffer) buffer = buffer.getBuffer()
    this.languageOverridesByBufferId.set(buffer.id, grammar.scopeName || null)
    this.grammarScoresByBuffer.set(buffer, null)
    if (grammar !== buffer.getLanguageMode().grammar) {
      buffer.setLanguageMode(this.languageModeForGrammarAndBuffer(grammar, buffer))
    }
    return true
  }

  // Extended: Get the `languageId` that has been explicitly assigned to
  // to the given buffer, if any.
  //
  // Returns a {String} id of the language
  getAssignedLanguageId(buffer) {
    return this.languageOverridesByBufferId.get(buffer.id);
  }

  // Extended: Remove any language mode override that has been set for the
  // given {TextBuffer}. This will assign to the buffer the best language
  // mode available.
  //
  // * `buffer` The {TextBuffer}.
  autoAssignLanguageMode(buffer) {
    const result = this.selectGrammarWithScore(
      buffer.getPath(),
      getGrammarSelectionContent(buffer)
    );
    this.languageOverridesByBufferId.delete(buffer.id);
    this.grammarScoresByBuffer.set(buffer, result.score);
    if (result.grammar !== buffer.getLanguageMode().grammar) {
      buffer.setLanguageMode(
        this.languageModeForGrammarAndBuffer(result.grammar, buffer)
      );
    }
  }

  languageModeForGrammarAndBuffer(grammar, buffer) {
    if (grammar instanceof TreeSitterGrammar) {
      return new TreeSitterLanguageMode({
        grammar,
        buffer,
        config: this.config,
        grammars: this
      });
    } else {
      return new TextMateLanguageMode({ grammar, buffer, config: this.config });
    }
  }

  // Extended: Select a grammar for the given file path and file contents.
  //
  // This picks the best match by checking the file path and contents against
  // each grammar.
  //
  // * `filePath` A {String} file path.
  // * `fileContents` A {String} of text for the file path.
  //
  // Returns a {Grammar}, never null.
  selectGrammar(filePath, fileContents) {
    return this.selectGrammarWithScore(filePath, fileContents).grammar;
  }

  selectGrammarWithScore(filePath, fileContents) {
    let bestMatch = null;
    let highestScore = -Infinity;
    this.forEachGrammar(grammar => {
      const score = this.getGrammarScore(grammar, filePath, fileContents);
      if (score > highestScore || bestMatch == null) {
        bestMatch = grammar;
        highestScore = score;
      }
    });
    return { grammar: bestMatch, score: highestScore };
  }

  // Extended: Returns a {Number} representing how well the grammar matches the
  // `filePath` and `contents`.
  getGrammarScore(grammar, filePath, contents) {
    if (contents == null && fs.isFileSync(filePath)) {
      contents = fs.readFileSync(filePath, 'utf8');
    }

    // Initially identify matching grammars based on the filename and the first
    // line of the file.
    let score = this.getGrammarPathScore(grammar, filePath);
    if (this.grammarMatchesPrefix(grammar, contents)) score += 0.5;

    // If multiple grammars match by one of the above criteria, break ties.
    if (score > 0) {
      const isTreeSitter = grammar instanceof TreeSitterGrammar;

      // Prefer either TextMate or Tree-sitter grammars based on the user's settings.
      if (isTreeSitter) {
        if (this.shouldUseTreeSitterParser(grammar.scopeName)) {
          score += 0.1;
        } else {
          return -Infinity;
        }
      }

      // Prefer grammars with matching content regexes. Prefer a grammar with no content regex
      // over one with a non-matching content regex.
      if (grammar.contentRegex) {
        const contentMatch = isTreeSitter
          ? grammar.contentRegex.test(contents)
          : grammar.contentRegex.testSync(contents);
        if (contentMatch) {
          score += 0.05;
        } else {
          score -= 0.05;
        }
      }

      // Prefer grammars that the user has manually installed over bundled grammars.
      if (!grammar.bundledPackage) score += 0.01;
    }

    return score;
  }

  getGrammarPathScore(grammar, filePath) {
    if (!filePath) return -1;
    if (process.platform === 'win32') {
      filePath = filePath.replace(/\\/g, '/');
    }

    const pathComponents = filePath.toLowerCase().split(PATH_SPLIT_REGEX);
    let pathScore = 0;

    let customFileTypes;
    if (this.config.get('core.customFileTypes')) {
      customFileTypes = this.config.get('core.customFileTypes')[
        grammar.scopeName
      ];
    }

    let { fileTypes } = grammar;
    if (customFileTypes) {
      fileTypes = fileTypes.concat(customFileTypes);
    }

    for (let i = 0; i < fileTypes.length; i++) {
      const fileType = fileTypes[i];
      const fileTypeComponents = fileType.toLowerCase().split(PATH_SPLIT_REGEX);
      const pathSuffix = pathComponents.slice(-fileTypeComponents.length);
      if (_.isEqual(pathSuffix, fileTypeComponents)) {
        pathScore = Math.max(pathScore, fileType.length);
        if (i >= grammar.fileTypes.length) {
          pathScore += 0.5;
        }
      }
    }

    return pathScore;
  }

  grammarMatchesPrefix(grammar, contents) {
    if (contents && grammar.firstLineRegex) {
      let escaped = false;
      let numberOfNewlinesInRegex = 0;
      for (let character of grammar.firstLineRegex.source) {
        switch (character) {
          case '\\':
            escaped = !escaped;
            break;
          case 'n':
            if (escaped) {
              numberOfNewlinesInRegex++;
            }
            escaped = false;
            break;
          default:
            escaped = false;
        }
      }

      const prefix = contents
        .split('\n')
        .slice(0, numberOfNewlinesInRegex + 1)
        .join('\n');
      if (grammar.firstLineRegex.testSync) {
        return grammar.firstLineRegex.testSync(prefix);
      } else {
        return grammar.firstLineRegex.test(prefix);
      }
    } else {
      return false;
    }
  }

<<<<<<< HEAD
  forEachGrammar (callback) {
    this.grammars.forEach(callback)
=======
  forEachGrammar(callback) {
    this.textmateRegistry.grammars.forEach(callback);
    for (const grammarId in this.treeSitterGrammarsById) {
      const grammar = this.treeSitterGrammarsById[grammarId];
      if (grammar.scopeName) callback(grammar);
    }
>>>>>>> 1d9a4caf
  }

  grammarForId(languageId) {
    if (!languageId) return null;
    if (this.shouldUseTreeSitterParser(languageId)) {
      return (
        this.treeSitterGrammarsById[languageId] ||
        this.textmateRegistry.grammarForScopeName(languageId)
      );
    } else {
      return (
        this.textmateRegistry.grammarForScopeName(languageId) ||
        this.treeSitterGrammarsById[languageId]
      );
    }
  }

  // Deprecated: Get the grammar override for the given file path.
  //
  // * `filePath` A {String} file path.
  //
  // Returns a {String} such as `"source.js"`.
  grammarOverrideForPath(filePath) {
    Grim.deprecate('Use buffer.getLanguageMode().getLanguageId() instead');
    const buffer = atom.project.findBufferForPath(filePath);
    if (buffer) return this.getAssignedLanguageId(buffer);
  }

  // Deprecated: Set the grammar override for the given file path.
  //
  // * `filePath` A non-empty {String} file path.
  // * `languageId` A {String} such as `"source.js"`.
  //
  // Returns undefined.
  setGrammarOverrideForPath(filePath, languageId) {
    Grim.deprecate(
      'Use atom.grammars.assignLanguageMode(buffer, languageId) instead'
    );
    const buffer = atom.project.findBufferForPath(filePath);
    if (buffer) {
      const grammar = this.grammarForScopeName(languageId);
      if (grammar)
        this.languageOverridesByBufferId.set(buffer.id, grammar.name);
    }
  }

  // Remove the grammar override for the given file path.
  //
  // * `filePath` A {String} file path.
  //
  // Returns undefined.
  clearGrammarOverrideForPath(filePath) {
    Grim.deprecate('Use atom.grammars.autoAssignLanguageMode(buffer) instead');
    const buffer = atom.project.findBufferForPath(filePath);
    if (buffer) this.languageOverridesByBufferId.delete(buffer.id);
  }

  grammarAddedOrUpdated(grammar) {
    if (grammar.scopeName && !grammar.id) grammar.id = grammar.scopeName;

    this.grammarScoresByBuffer.forEach((score, buffer) => {
      const languageMode = buffer.getLanguageMode();
      const languageOverride = this.languageOverridesByBufferId.get(buffer.id);

      if (
        grammar === buffer.getLanguageMode().grammar ||
        grammar === this.grammarForId(languageOverride)
      ) {
        buffer.setLanguageMode(
          this.languageModeForGrammarAndBuffer(grammar, buffer)
        );
        return;
      } else if (!languageOverride) {
        const score = this.getGrammarScore(
          grammar,
          buffer.getPath(),
          getGrammarSelectionContent(buffer)
        );
        const currentScore = this.grammarScoresByBuffer.get(buffer);
        if (currentScore == null || score > currentScore) {
          buffer.setLanguageMode(
            this.languageModeForGrammarAndBuffer(grammar, buffer)
          );
          this.grammarScoresByBuffer.set(buffer, score);
          return;
        }
      }

      languageMode.updateForInjection(grammar);
    });
  }

  // Extended: Invoke the given callback when a grammar is added to the registry.
  //
  // * `callback` {Function} to call when a grammar is added.
  //   * `grammar` {Grammar} that was added.
  //
  // Returns a {Disposable} on which `.dispose()` can be called to unsubscribe.
  onDidAddGrammar(callback) {
    return this.textmateRegistry.onDidAddGrammar(callback);
  }

  // Extended: Invoke the given callback when a grammar is updated due to a grammar
  // it depends on being added or removed from the registry.
  //
  // * `callback` {Function} to call when a grammar is updated.
  //   * `grammar` {Grammar} that was updated.
  //
  // Returns a {Disposable} on which `.dispose()` can be called to unsubscribe.
  onDidUpdateGrammar(callback) {
    return this.textmateRegistry.onDidUpdateGrammar(callback);
  }

  // Experimental: Specify a type of syntax node that may embed other languages.
  //
  // * `grammarId` The {String} id of the parent language
  // * `injectionPoint` An {Object} with the following keys:
  //   * `type` The {String} type of syntax node that may embed other languages
  //   * `language` A {Function} that is called with syntax nodes of the specified `type` and
  //     returns a {String} that will be tested against other grammars' `injectionRegex` in
  //     order to determine what language should be embedded.
  //   * `content` A {Function} that is called with syntax nodes of the specified `type` and
  //     returns another syntax node or array of syntax nodes that contain the embedded source code.
  addInjectionPoint(grammarId, injectionPoint) {
    const grammar = this.treeSitterGrammarsById[grammarId];
    if (grammar) {
      if (grammar.addInjectionPoint) {
        grammar.addInjectionPoint(injectionPoint);
      } else {
        grammar.injectionPoints.push(injectionPoint);
      }
    } else {
      this.treeSitterGrammarsById[grammarId] = {
        injectionPoints: [injectionPoint]
      };
    }
    return new Disposable(() => {
      const grammar = this.treeSitterGrammarsById[grammarId];
      grammar.removeInjectionPoint(injectionPoint);
    });
  }

  get nullGrammar() {
    return this.textmateRegistry.nullGrammar;
  }

<<<<<<< HEAD
  get grammars () {
    return this.getGrammars()
=======
  get grammars() {
    return this.textmateRegistry.grammars;
>>>>>>> 1d9a4caf
  }

  decodeTokens() {
    return this.textmateRegistry.decodeTokens.apply(
      this.textmateRegistry,
      arguments
    );
  }

  grammarForScopeName(scopeName) {
    return this.grammarForId(scopeName);
  }

  addGrammar(grammar) {
    if (grammar instanceof TreeSitterGrammar) {
      const existingParams =
        this.treeSitterGrammarsById[grammar.scopeName] || {};
      if (grammar.scopeName)
        this.treeSitterGrammarsById[grammar.scopeName] = grammar;
      if (existingParams.injectionPoints) {
        for (const injectionPoint of existingParams.injectionPoints) {
          grammar.addInjectionPoint(injectionPoint);
        }
      }
      this.grammarAddedOrUpdated(grammar);
      return new Disposable(() => this.removeGrammar(grammar));
    } else {
      return this.textmateRegistry.addGrammar(grammar);
    }
  }

  removeGrammar(grammar) {
    if (grammar instanceof TreeSitterGrammar) {
      delete this.treeSitterGrammarsById[grammar.scopeName];
    } else {
      return this.textmateRegistry.removeGrammar(grammar);
    }
  }

  removeGrammarForScopeName(scopeName) {
    return this.textmateRegistry.removeGrammarForScopeName(scopeName);
  }

  // Extended: Read a grammar asynchronously and add it to the registry.
  //
  // * `grammarPath` A {String} absolute file path to a grammar file.
  // * `callback` A {Function} to call when loaded with the following arguments:
  //   * `error` An {Error}, may be null.
  //   * `grammar` A {Grammar} or null if an error occured.
  loadGrammar(grammarPath, callback) {
    this.readGrammar(grammarPath, (error, grammar) => {
      if (error) return callback(error);
      this.addGrammar(grammar);
      callback(null, grammar);
    });
  }

  // Extended: Read a grammar synchronously and add it to this registry.
  //
  // * `grammarPath` A {String} absolute file path to a grammar file.
  //
  // Returns a {Grammar}.
  loadGrammarSync(grammarPath) {
    const grammar = this.readGrammarSync(grammarPath);
    this.addGrammar(grammar);
    return grammar;
  }

  // Extended: Read a grammar asynchronously but don't add it to the registry.
  //
  // * `grammarPath` A {String} absolute file path to a grammar file.
  // * `callback` A {Function} to call when read with the following arguments:
  //   * `error` An {Error}, may be null.
  //   * `grammar` A {Grammar} or null if an error occured.
  //
  // Returns undefined.
  readGrammar(grammarPath, callback) {
    if (!callback) callback = () => {};
    CSON.readFile(grammarPath, (error, params = {}) => {
      if (error) return callback(error);
      try {
        callback(null, this.createGrammar(grammarPath, params));
      } catch (error) {
        callback(error);
      }
    });
  }

  // Extended: Read a grammar synchronously but don't add it to the registry.
  //
  // * `grammarPath` A {String} absolute file path to a grammar file.
  //
  // Returns a {Grammar}.
  readGrammarSync(grammarPath) {
    return this.createGrammar(
      grammarPath,
      CSON.readFileSync(grammarPath) || {}
    );
  }

  createGrammar(grammarPath, params) {
    if (params.type === 'tree-sitter') {
      return new TreeSitterGrammar(this, grammarPath, params);
    } else {
      if (
        typeof params.scopeName !== 'string' ||
        params.scopeName.length === 0
      ) {
        throw new Error(
          `Grammar missing required scopeName property: ${grammarPath}`
        );
      }
      return this.textmateRegistry.createGrammar(grammarPath, params);
    }
  }

  // Extended: Get all the grammars in this registry.
  //
  // * `options` (optional) {Object}
  //   * `textMateOnly` (optional) {Boolean} Set to ignore
  //     [Tree-sitter](https://github.blog/2018-10-31-atoms-new-parsing-system/) grammars
  //
  // Returns a non-empty {Array} of {Grammar} instances.
<<<<<<< HEAD
  getGrammars (params) {
    let tmGrammars = this.textmateRegistry.getGrammars()
    if (params && params.textMateOnly) return tmGrammars

    const tsGrammars = Object.values(this.treeSitterGrammarsById).filter(g => g.scopeName)
    return tmGrammars.concat(tsGrammars) // NullGrammar is expected to be first
=======
  getGrammars() {
    return this.textmateRegistry.getGrammars();
>>>>>>> 1d9a4caf
  }

  scopeForId(id) {
    return this.textmateRegistry.scopeForId(id);
  }

  treeSitterGrammarForLanguageString(languageString) {
    let longestMatchLength = 0;
    let grammarWithLongestMatch = null;
    for (const id in this.treeSitterGrammarsById) {
      const grammar = this.treeSitterGrammarsById[id];
      if (grammar.injectionRegex) {
        const match = languageString.match(grammar.injectionRegex);
        if (match) {
          const { length } = match[0];
          if (length > longestMatchLength) {
            grammarWithLongestMatch = grammar;
            longestMatchLength = length;
          }
        }
      }
    }
    return grammarWithLongestMatch;
  }

  shouldUseTreeSitterParser(languageId) {
    return this.config.get('core.useTreeSitterParsers', {
      scope: new ScopeDescriptor({ scopes: [languageId] })
    });
  }
};

function getGrammarSelectionContent(buffer) {
  return buffer.getTextInRange(
    Range(Point(0, 0), buffer.positionForCharacterIndex(1024))
  );
}<|MERGE_RESOLUTION|>--- conflicted
+++ resolved
@@ -347,17 +347,8 @@
     }
   }
 
-<<<<<<< HEAD
   forEachGrammar (callback) {
     this.grammars.forEach(callback)
-=======
-  forEachGrammar(callback) {
-    this.textmateRegistry.grammars.forEach(callback);
-    for (const grammarId in this.treeSitterGrammarsById) {
-      const grammar = this.treeSitterGrammarsById[grammarId];
-      if (grammar.scopeName) callback(grammar);
-    }
->>>>>>> 1d9a4caf
   }
 
   grammarForId(languageId) {
@@ -504,13 +495,8 @@
     return this.textmateRegistry.nullGrammar;
   }
 
-<<<<<<< HEAD
   get grammars () {
     return this.getGrammars()
-=======
-  get grammars() {
-    return this.textmateRegistry.grammars;
->>>>>>> 1d9a4caf
   }
 
   decodeTokens() {
@@ -634,17 +620,12 @@
   //     [Tree-sitter](https://github.blog/2018-10-31-atoms-new-parsing-system/) grammars
   //
   // Returns a non-empty {Array} of {Grammar} instances.
-<<<<<<< HEAD
   getGrammars (params) {
     let tmGrammars = this.textmateRegistry.getGrammars()
     if (params && params.textMateOnly) return tmGrammars
 
     const tsGrammars = Object.values(this.treeSitterGrammarsById).filter(g => g.scopeName)
     return tmGrammars.concat(tsGrammars) // NullGrammar is expected to be first
-=======
-  getGrammars() {
-    return this.textmateRegistry.getGrammars();
->>>>>>> 1d9a4caf
   }
 
   scopeForId(id) {
