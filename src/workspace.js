--- conflicted
+++ resolved
@@ -678,21 +678,12 @@
 
   // Updates the application's title and proxy icon based on whichever file is
   // open.
-<<<<<<< HEAD
   updateWindowTitle () {
     let itemPath, itemTitle, projectPath, representedPath
     const appName = atom.getAppName()
     const left = this.project.getPaths()
     const projectPaths = left != null ? left : []
     const item = this.getActivePaneItem()
-=======
-  updateWindowTitle() {
-    let itemPath, itemTitle, projectPath, representedPath;
-    const appName = 'Atom';
-    const left = this.project.getPaths();
-    const projectPaths = left != null ? left : [];
-    const item = this.getActivePaneItem();
->>>>>>> 1d9a4caf
     if (item) {
       itemPath =
         typeof item.getPath === 'function' ? item.getPath() : undefined;
