# Atom.io package and update API

<<<<<<< HEAD
This guide describes the web API used by [apm](https://github.com/atom/apm) and
Atom. The vast majority of use cases are met by the `apm` command-line tool,
which does other useful things like incrementing your version in `package.json`
and making sure you have pushed your git tag. In fact, Atom itself shells out to
`apm` rather than hitting the API directly. If you're curious about how Atom
uses `apm`, see the [PackageManager class](https://github.com/atom/settings-view/blob/master/lib/package-manager.coffee)
in the `settings-view` package.

*This API should be considered pre-release and is subject to change (though significant breaking changes are unlikely).*

### Authorization

For calls to the API that require authentication, provide a valid token from your
[Atom.io account page](https://atom.io/account) in the `Authorization` header.

### Media type

All requests that take parameters require `application/json`.

# API Resources

## Packages

### Listing packages

#### GET /api/packages

Parameters:

- **page** (optional)
- **sort** (optional) - One of `downloads`, `created_at`, `updated_at`, `stars`. Defaults to `downloads`
- **direction** (optional) - `asc` or `desc`. Defaults to `desc`. `stars` can only be ordered `desc`

Returns a list of all packages in the following format:
```json
  [
    {
      "releases": {
        "latest": "0.6.0"
      },
      "name": "thedaniel-test-package",
      "repository": {
        "type": "git",
        "url": "https://github.com/thedaniel/test-package"
      }
    },
    ...
  ]
```

Results are paginated 30 at a time, and links to the next and last pages are
provided in the `Link` header:

```
Link: <https://www.atom.io/api/packages?page=1>; rel="self",
      <https://www.atom.io/api/packages?page=41>; rel="last",
      <https://www.atom.io/api/packages?page=2>; rel="next"
```

By default, results are sorted by download count, descending.

### Searching packages

#### GET /api/packages/search

Parameters:

- **q** (required) - Search query
- **page** (optional)
- **sort** (optional) - One of `downloads`, `created_at`, `updated_at`, `stars`. Defaults to the relevance of the search query.
- **direction** (optional) - `asc` or `desc`. Defaults to `desc`.

Returns results in the same format as [listing packages](#listing-packages).

### Showing package details

#### GET /api/packages/:package_name

Returns package details and versions for a single package

Parameters:

- **engine** (optional) - Only show packages with versions compatible with this
  Atom version. Must be valid [SemVer](https://semver.org).

Returns:

```json
  {
    "releases": {
      "latest": "0.6.0"
    },
    "name": "thedaniel-test-package",
    "repository": {
      "type": "git",
      "url": "https://github.com/thedaniel/test-package"
    },
    "versions": [
      (see single version output below)
      ...,
    ]
  }
```

### Creating a package

#### POST /api/packages

Create a new package; requires authentication.

The name and version will be fetched from the `package.json`
file in the specified repository. The authenticating user *must* have access
to the indicated repository.

Parameters:

- **repository** - String. The repository containing the plugin, in the form "owner/repo"

Returns:

- **201** - Successfully created, returns created package.
- **400** - Repository is inaccessible, nonexistent, not an atom package. Possible
  error messages include:
  - That repo does not exist, isn't an atom package, or atombot does not have access
  - The package.json at owner/repo isn't valid
- **409** - A package by that name already exists

### Deleting a package

#### DELETE /api/packages/:package_name

Delete a package; requires authentication.

Returns:

- **204** - Success
- **400** - Repository is inaccessible
- **401** - Unauthorized

### Renaming a package

Packages are renamed by publishing a new version with the name changed in `package.json`
See [Creating a new package version](#creating-a-new-package-version) for details.

Requests made to the previous name will forward to the new name.

### Package Versions

#### GET /api/packages/:package_name/versions/:version_name

Returns `package.json` with `dist` key added for e.g. tarball download:

```json
  {
    "bugs": {
      "url": "https://github.com/thedaniel/test-package/issues"
    },
    "dependencies": {
      "async": "~0.2.6",
      "pegjs": "~0.7.0",
      "season": "~0.13.0"
    },
    "description": "Expand snippets matching the current prefix with `tab`.",
    "dist": {
      "tarball": "https://codeload.github.com/..."
    },
    "engines": {
      "atom": "*"
    },
    "main": "./lib/snippets",
    "name": "thedaniel-test-package",
    "publishConfig": {
      "registry": "https://...",
    },
    "repository": {
      "type": "git",
      "url": "https://github.com/thedaniel/test-package.git"
    },
    "version": "0.6.0"
  }
```


### Creating a new package version

#### POST /api/packages/:package_name/versions

Creates a new package version from a git tag; requires authentication. If `rename`
is not `true`, the `name` field in `package.json` *must* match the current package
name.

#### Parameters

- **tag** - A git tag for the version you'd like to create. It's important to note
  that the version name will not be taken from the tag, but from the `version`
  key in the `package.json` file at that ref. The authenticating user *must* have
  access to the package repository.
- **rename** - Boolean indicating whether this version contains a new name for the package.

#### Returns

- **201** - Successfully created. Returns created version.
- **400** - Git tag not found / Repository inaccessible / package.json invalid
- **409** - Version exists

### Deleting a version

#### DELETE /api/packages/:package_name/versions/:version_name

Deletes a package version; requires authentication.

Note that a version cannot be republished with a different tag if it is deleted.
If you need to delete the latest version of a package for e.g. security reasons,
you'll need to increment the version when republishing.

Returns 204 No Content


## Stars

### Listing user stars

#### GET /api/users/:login/stars

List a user's starred packages.

Return value is similar to **GET /api/packages**

#### GET /api/stars

List the authenticated user's starred packages; requires authentication.

Return value is similar to **GET /api/packages**

### Starring a package

#### POST /api/packages/:name/star

Star a package; requires authentication.

Returns a package.

### Unstarring a package

#### DELETE /api/packages/:name/star

Unstar a package; requires authentication.

Returns 204 No Content.

### Listing a package's stargazers

#### GET /api/packages/:name/stargazers

List the users that have starred a package.

Returns a list of user objects:

```json
[
  {"login":"aperson"},
  {"login":"anotherperson"},
]
```

## Atom updates

### Listing Atom updates

#### GET /api/updates

Atom update feed, following the format expected by [Squirrel](https://github.com/Squirrel/).

Returns:

```json
{
    "name": "0.96.0",
    "notes": "[HTML release notes]",
    "pub_date": "2014-05-19T15:52:06.000Z",
    "url": "https://www.atom.io/api/updates/download"
}
```
=======
The information that was here has been moved to [a permanent home inside Atom's Flight Manual.](https://flight-manual.atom.io/atom-server-side-apis/)
>>>>>>> 2dea255e
<|MERGE_RESOLUTION|>--- conflicted
+++ resolved
@@ -1,289 +1,3 @@
 # Atom.io package and update API
 
-<<<<<<< HEAD
-This guide describes the web API used by [apm](https://github.com/atom/apm) and
-Atom. The vast majority of use cases are met by the `apm` command-line tool,
-which does other useful things like incrementing your version in `package.json`
-and making sure you have pushed your git tag. In fact, Atom itself shells out to
-`apm` rather than hitting the API directly. If you're curious about how Atom
-uses `apm`, see the [PackageManager class](https://github.com/atom/settings-view/blob/master/lib/package-manager.coffee)
-in the `settings-view` package.
-
-*This API should be considered pre-release and is subject to change (though significant breaking changes are unlikely).*
-
-### Authorization
-
-For calls to the API that require authentication, provide a valid token from your
-[Atom.io account page](https://atom.io/account) in the `Authorization` header.
-
-### Media type
-
-All requests that take parameters require `application/json`.
-
-# API Resources
-
-## Packages
-
-### Listing packages
-
-#### GET /api/packages
-
-Parameters:
-
-- **page** (optional)
-- **sort** (optional) - One of `downloads`, `created_at`, `updated_at`, `stars`. Defaults to `downloads`
-- **direction** (optional) - `asc` or `desc`. Defaults to `desc`. `stars` can only be ordered `desc`
-
-Returns a list of all packages in the following format:
-```json
-  [
-    {
-      "releases": {
-        "latest": "0.6.0"
-      },
-      "name": "thedaniel-test-package",
-      "repository": {
-        "type": "git",
-        "url": "https://github.com/thedaniel/test-package"
-      }
-    },
-    ...
-  ]
-```
-
-Results are paginated 30 at a time, and links to the next and last pages are
-provided in the `Link` header:
-
-```
-Link: <https://www.atom.io/api/packages?page=1>; rel="self",
-      <https://www.atom.io/api/packages?page=41>; rel="last",
-      <https://www.atom.io/api/packages?page=2>; rel="next"
-```
-
-By default, results are sorted by download count, descending.
-
-### Searching packages
-
-#### GET /api/packages/search
-
-Parameters:
-
-- **q** (required) - Search query
-- **page** (optional)
-- **sort** (optional) - One of `downloads`, `created_at`, `updated_at`, `stars`. Defaults to the relevance of the search query.
-- **direction** (optional) - `asc` or `desc`. Defaults to `desc`.
-
-Returns results in the same format as [listing packages](#listing-packages).
-
-### Showing package details
-
-#### GET /api/packages/:package_name
-
-Returns package details and versions for a single package
-
-Parameters:
-
-- **engine** (optional) - Only show packages with versions compatible with this
-  Atom version. Must be valid [SemVer](https://semver.org).
-
-Returns:
-
-```json
-  {
-    "releases": {
-      "latest": "0.6.0"
-    },
-    "name": "thedaniel-test-package",
-    "repository": {
-      "type": "git",
-      "url": "https://github.com/thedaniel/test-package"
-    },
-    "versions": [
-      (see single version output below)
-      ...,
-    ]
-  }
-```
-
-### Creating a package
-
-#### POST /api/packages
-
-Create a new package; requires authentication.
-
-The name and version will be fetched from the `package.json`
-file in the specified repository. The authenticating user *must* have access
-to the indicated repository.
-
-Parameters:
-
-- **repository** - String. The repository containing the plugin, in the form "owner/repo"
-
-Returns:
-
-- **201** - Successfully created, returns created package.
-- **400** - Repository is inaccessible, nonexistent, not an atom package. Possible
-  error messages include:
-  - That repo does not exist, isn't an atom package, or atombot does not have access
-  - The package.json at owner/repo isn't valid
-- **409** - A package by that name already exists
-
-### Deleting a package
-
-#### DELETE /api/packages/:package_name
-
-Delete a package; requires authentication.
-
-Returns:
-
-- **204** - Success
-- **400** - Repository is inaccessible
-- **401** - Unauthorized
-
-### Renaming a package
-
-Packages are renamed by publishing a new version with the name changed in `package.json`
-See [Creating a new package version](#creating-a-new-package-version) for details.
-
-Requests made to the previous name will forward to the new name.
-
-### Package Versions
-
-#### GET /api/packages/:package_name/versions/:version_name
-
-Returns `package.json` with `dist` key added for e.g. tarball download:
-
-```json
-  {
-    "bugs": {
-      "url": "https://github.com/thedaniel/test-package/issues"
-    },
-    "dependencies": {
-      "async": "~0.2.6",
-      "pegjs": "~0.7.0",
-      "season": "~0.13.0"
-    },
-    "description": "Expand snippets matching the current prefix with `tab`.",
-    "dist": {
-      "tarball": "https://codeload.github.com/..."
-    },
-    "engines": {
-      "atom": "*"
-    },
-    "main": "./lib/snippets",
-    "name": "thedaniel-test-package",
-    "publishConfig": {
-      "registry": "https://...",
-    },
-    "repository": {
-      "type": "git",
-      "url": "https://github.com/thedaniel/test-package.git"
-    },
-    "version": "0.6.0"
-  }
-```
-
-
-### Creating a new package version
-
-#### POST /api/packages/:package_name/versions
-
-Creates a new package version from a git tag; requires authentication. If `rename`
-is not `true`, the `name` field in `package.json` *must* match the current package
-name.
-
-#### Parameters
-
-- **tag** - A git tag for the version you'd like to create. It's important to note
-  that the version name will not be taken from the tag, but from the `version`
-  key in the `package.json` file at that ref. The authenticating user *must* have
-  access to the package repository.
-- **rename** - Boolean indicating whether this version contains a new name for the package.
-
-#### Returns
-
-- **201** - Successfully created. Returns created version.
-- **400** - Git tag not found / Repository inaccessible / package.json invalid
-- **409** - Version exists
-
-### Deleting a version
-
-#### DELETE /api/packages/:package_name/versions/:version_name
-
-Deletes a package version; requires authentication.
-
-Note that a version cannot be republished with a different tag if it is deleted.
-If you need to delete the latest version of a package for e.g. security reasons,
-you'll need to increment the version when republishing.
-
-Returns 204 No Content
-
-
-## Stars
-
-### Listing user stars
-
-#### GET /api/users/:login/stars
-
-List a user's starred packages.
-
-Return value is similar to **GET /api/packages**
-
-#### GET /api/stars
-
-List the authenticated user's starred packages; requires authentication.
-
-Return value is similar to **GET /api/packages**
-
-### Starring a package
-
-#### POST /api/packages/:name/star
-
-Star a package; requires authentication.
-
-Returns a package.
-
-### Unstarring a package
-
-#### DELETE /api/packages/:name/star
-
-Unstar a package; requires authentication.
-
-Returns 204 No Content.
-
-### Listing a package's stargazers
-
-#### GET /api/packages/:name/stargazers
-
-List the users that have starred a package.
-
-Returns a list of user objects:
-
-```json
-[
-  {"login":"aperson"},
-  {"login":"anotherperson"},
-]
-```
-
-## Atom updates
-
-### Listing Atom updates
-
-#### GET /api/updates
-
-Atom update feed, following the format expected by [Squirrel](https://github.com/Squirrel/).
-
-Returns:
-
-```json
-{
-    "name": "0.96.0",
-    "notes": "[HTML release notes]",
-    "pub_date": "2014-05-19T15:52:06.000Z",
-    "url": "https://www.atom.io/api/updates/download"
-}
-```
-=======
-The information that was here has been moved to [a permanent home inside Atom's Flight Manual.](https://flight-manual.atom.io/atom-server-side-apis/)
->>>>>>> 2dea255e
+The information that was here has been moved to [a permanent home inside Atom's Flight Manual.](https://flight-manual.atom.io/atom-server-side-apis/)