--- conflicted
+++ resolved
@@ -6,10 +6,6 @@
     "url": "https://github.com/atom/atom.git"
   },
   "dependencies": {
-<<<<<<< HEAD
-    "atom-package-manager": "0.146.0"
-=======
     "atom-package-manager": "0.147.0"
->>>>>>> 6c38562e
   }
 }